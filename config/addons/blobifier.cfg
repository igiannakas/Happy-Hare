--- conflicted
+++ resolved
@@ -126,14 +126,6 @@
 
 # width of the brush
 variable_brush_width: 35
-<<<<<<< HEAD
-
-# The acceleration to use when using the brush action. If set to 0, it uses the already 
-# set acceleration. However, in some cases this is not desirable for the last motion 
-# could be an 'outer contour' acceleration which is usually lower.
-variable_brush_accel: 0
-=======
->>>>>>> 0bf0e5d8
 
 # Location of where to purge. The tray is 15mm in length, so if you assemble it against 
 # the side of the bed (default), 10mm is a good location
@@ -537,10 +529,7 @@
   {% set position_y = printer.configfile.config["stepper_y"]["position_max"]|float %}
   {% set original_accel = printer.toolhead.max_accel %}
   {% set original_minimum_cruise_ratio = printer.toolhead.minimum_cruise_ratio %}
-<<<<<<< HEAD
-=======
   {% set pos = printer.gcode_move.gcode_position %}
->>>>>>> 0bf0e5d8
   
   SAVE_GCODE_STATE NAME=BLOBIFIER_CLEAN_state
 
