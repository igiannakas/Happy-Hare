# Include servo hardware definition separately to allow for automatic upgrade
[include blobifier_hw.cfg]

##########################################################################################

# Sample config to be used in conjunction with Blobifier Purge Tray, Bucket & Nozzle 
# Scrubber mod. Created by Dendrowen (dendrowen on Discord). The Macro is based on a 
# version, and Nozzle Scrubber is made by Hernsl (hernsl#8860 on Discord). The device is 
# designed around a Voron V2.4 300mm, but should work for 250mm and 350mm too. This 
# version only supports the assembly on the rear-left of the bed. If you decide to change 
# that, please consider contributing to the project by creating a pull request with the 
# needed changes.

# IMPORTANT: The rear-left part of your bed becomes unusable by this mod because the 
#            toolhead needs to lower down to 0. Be sure not to use the left-rear 130x35mm.

# The goals of this combination of devices is to dispose of purged filament during a 
# multicolored print without the need of a purge block and without the flurries of
# filament poops consuming your entire 3D printer room. The Blobifier achieves that by
# purging onto a retractable tray which causes the filament to turn into a tiny blob 
# rather then a large spiral. This keeps the waste relatively small. The bucket should be
# able to account for up to 200 filament swaps (for the 300mm V2).

# The Blobifier uses some room at the back-left side of your printer, depending on your
# printer limits and positions. (usually max_pos.y - toolhead_y and brush_start + 
# brush_width + toolhead_x). If you do place objects within this region, Blobifier will
# skip purging automatically. It does this by extending the EXCLUDE_OBJECT_* macro's, so
# make sure you have exclude objects enabled in your slicer.

# If your using Blobifier in conjunction with the filament cutter on the stealthburner
# toolhead, you can place the pin at max_pos.y - 7 (e.g., max pos y is 307, place it at
# 300). The pin will then poke through the cavity in your toolhead. (Be careful with 
# manually moving the toolhead. I have broken many filament cutter pins)

# It is advised to use the start_gcode from Happy Hare. Then you will be able to fully 
# and efficiently use this mod. Check the Happy Hare document at gcode_preprocessing.md 
# in the Happy Hare github for more details.

###################################### DISCLAIMER ########################################

# You, and you alone, are responsible for the correct execution of these macros and 
# gcodes. Any damage that may occur to your machine remains your responsibility. 
# Especially when executing this macro for the first few times, keep an eye on your 
# printer and the 
# emergency stop.

##########################################################################################

##########################################################################################
# Main macro. Call this from the purge_macro setting in 'mmu_parameters.cfg'. Previously
# it was suggested to hook in via the post_load macro, but that method is now deprecated
# and can lead to synchroniztion/servo movement issues.
#
# purge_macro : `BLOBIFIER`
#
# Notes on parameters:
# PURGE_LENGTH=[float] (optional) The length to purge. If omitted (default) it will check
#                      the purge_volumes matrix or variable_purge_length. This can be used
#                      to override and for testing.
#
[gcode_macro BLOBIFIER]
# These parameters define your filament purging.
# Note that the control of retraction is set in 'mmu_macro_vars.cfg' which can be increased
# if you experience excessive oozing.
variable_purge_spd: 400                 # Speed, in mm/min, of the purge.
variable_purge_temp_min: 200            # Minimum nozzle purge temperature.
variable_toolhead_x: 70                 # From the nozzle to the left of your toolhead
variable_toolhead_y: 50                 # From the nozzle to the front of your toolhead

# This macro will prevent a gcode movement downward while 'blobbing' if there might be a
# print in the way (e.g. You print something large and need the area where Blobifier does
# its... 'business'). However, at low heights (or at print start) this might not be
# desireable. You can force a 'safe descend' with this variable. Keep in mind that the 
# height of the print is an estimation based on previous heights and certain assumptions
# so it might be wise to include a safety margin of 0.2mm
variable_force_safe_descend_height_until: 1.0 

# Adjust this so that your nozzle scrubs within the brush. Be careful not to go too low!
# Start out with a high value (like, 6) and go
# down from there.
variable_brush_top:             6

# These parameters define your scrubbing, travel speeds, safe z clearance and how many
# times you want to wipe. Update as necessary.
variable_clearance_z:           2          # When traveling, but not cleaning, the
                                           #   clearance along the z-axis between nozzle
                                           #   and brush.
variable_wipe_qty:              2          # Number of complete (A complete wipe: left,
                                           #   right, left OR right, left, right) wipes.
variable_travel_spd_xy:     10000          # Travel (not cleaning) speed along x and
                                           #   y-axis in mm/min.
variable_travel_spd_z:       1000          # Travel (not cleaning) speed along z axis
                                           #   in mm/min.
variable_wipe_spd_xy: 10000          # Nozzle wipe speed in mm/min.

# The acceleration to use when using the brush action. If set to 0, it uses the already 
# set acceleration. However, in some cases this is not desirable for the last motion 
# could be an 'outer contour' acceleration which is usually lower.
variable_brush_accel: 0

# Blobifier sends the toolhead to the maximum y position during purge operations and
# minimum x position during shake operations. This can cause issues when skew correction 
# is set up. If you have skew correction enabled and get 'move out of range' errors 
# regarding blobifier while skew is enabled, try increasing this value. Keep the 
# adjustments small though! (0.1mm - 0.5mm) and increase it until it works.
variable_skew_correction: 0.1

# These parameters define the size of the brush. Update as necessary. A visual reference
# is provided below.
#
#                  ←   brush_width   →
#                   _________________
#                  |                 |  ↑                Y position is acquired from your
#  brush_start (x) |                 | brush_depth       stepper_y position_max. Adjust
#                  |_________________|  ↓                your brush physically in Y so
#                          (y)                           that the nozzle scrubs within the
#                      brush_front                       brush.
# __________________________________________________________
#                     PRINTER FRONT
#
#
# Start location of the brush. Defaults for 250, 300 and 350mm are provided below.
# Uncomment as necessary
#variable_brush_start:          34  # For 250mm build
variable_brush_start:           67  # For 300mm build
#variable_brush_start:          84  # for 350mm build

# width of the brush
variable_brush_width: 35

# Location of where to purge. The tray is 15mm in length, so if you assemble it against 
# the side of the bed (default), 10mm is a good location
variable_purge_x: 10

# Height of the tray. If it's below your bed, give this a negative number equal to the 
# difference. If it's above your bed, give it a positive number. You can find this number 
# by homing, optional QGL or equivalent, and moving you toolhead above the tray, and 
# lowering it with the paper method. 
variable_tray_top: 0.7

# Servo angles for tray positions
variable_tray_angle_out: 0
variable_tray_angle_in: 180

# Increase this value if the servo doesn't have enough time to fully retract or extend
variable_dwell_time: 200

# ========================================================================================
# ==================== BLOB TUNING =======================================================
# ========================================================================================

# The following section defines how the purging sequence is executed. This is where you 
# tune the purging to create pretty blobs. Refer to the visual reference for a better 
# understanding. The visual is populated with example values. Below are some guides 
# provided to help with tuning.
#
#                          \_____________/
#                             |___|___|
#                                \_/            ______________  < End of third iteration.
#                                / \                                  HEIGHT:   3 x iteration_z_raise - (2 + 1) x iteration_z_change  (3 x 5 - 2 x 1.2 = 11.4)
#                               |   |                                 EXTRUDED: 3 x max_iteration_length                              (3 x 50 = 150)
#                              /     \          ______________  < End of second iteration.
#                             |       \                               HEIGHT:   2 x iteration_z_raise - 1 x iteration_z_change        (2 x 5 - 1 x 1.2 = 8.8)
#                            /         |                              EXTRUDED: 2 x max_iteration_length                              (2 x 50 = 100)
#                           |           \       ______________  < End of first iteration. 
#                          /             \                            HEIGHT:   1 x iteration_z_raise                                 (1 x 5 = 5)
#                         |               |                           EXTRUDED: 1 x max_iteration_length                              (1 x 50 = 50)
#___________               \             /      ______________  < Start height of the nozzle. default value: 1.5mm
#           |_______________\___________/_      ______________  < Bottom of the tray
#           |_____________________________|
#           |
# 
########################### BLOB TUNING ##############################
# +-------------------------------------+----------------------------+
# |  Filament sticks to the nozzle at   | Incr. purge start          |
# |    initial purge (first few mm)     |                            |
# +-------------------------------------+----------------------------+
# |  Filament scoots out from under     | Incr. temperature          |
# |  the nozzle at the first iteration  | Decr. z_raise              |
# |                                     | Incr. purge_length_maximum |
# +-------------------------------------+----------------------------+
# |  Filament scoots out from under the | Decr. purge_spd            |
# |  the nozzle at later iterations     | Decr. z_raise_exp          |
# |                                     | Decr. z_raise              |
# |                                     | Incr. purge_length_maximum |
# +-------------------------------------+----------------------------+
# |  Filament sticks to the nozzle at   | Incr. z_raise_exp          |
# |         later iterations            |     (Not above 1)          |
# +-------------------------------------+----------------------------+
#

# The height to raise the nozzle above the tray before purging. This allows any built up 
# pressure to escape before the purge.
variable_purge_start: 0.2

# The amount to raise Z
variable_z_raise: 12

# As the nozzle gets higher and the blob wider, the Z raise needs to be reduced, this
# follows the following formula: 
#            (extruded_amount/max_purge_length)^z_raise_exp * z_raise
# 1 is linear, below 1 will cause z to raise less quickly over time, above 1 will make it
# raise quicker over time. 0.85 is a good starting point and you should not have it above 1
variable_z_raise_exp: 0.85

# Lift the nozzle slightly after creating the blob te release pressure on the tray.
variable_eject_hop: 1.0

# Dwell time (ms) after purging and before cleaning to relieve pressure from the nozzle.
variable_pressure_release_time: 1000

# Amount (mm) to retract between blobs to reduce string formation and allow for a cleaner purge.
<<<<<<< HEAD
variable_retract_between_blobs: 5
=======
variable_retract_between_blobs: 2
>>>>>>> 6e25bb77

# Set the part cooling fan speed during purging (variable_part_cooling_fan) and
# during the blob depositing process (variable_part_cooling_fan_blob_deposit)
# Low fan speeds during purging help ensure the pellets are well formed and reduces
# the probability of the pellets coming unstuck from tray due to material shrinkage.
# Setting the blob depositing fan speed to high (100%) helps freeze the blob, unstick
# the blob from the nozzle and shrink it a little allowing for a cleaner blob depositing

variable_part_cooling_fan:  0.3             # Fan speed to use during purging (-1 is unchanged, 0 is off, 0.1-1.0 for fan speed %)
variable_part_cooling_fan_blob_deposit: 1   # Fan speed to use during blob depositing (-1 is unchanged, 0 is off, 0.1-1.0 for fan speed %

# Define the part fan name if you are using a fan other than [fan]
# Applies to [fan_generic] or other fan definitons
# Example would be if you are using auxiliary fan control in Orcaslicer (https://github.com/SoftFever/OrcaSlicer/wiki/Auxiliary-fan)
# If you are unsure if you need this, then probably just leave it commented out.

#variable_fan_name: "fan_generic fan0"



# ========================================================================================
# ==================== PURGE LENGTH TUNING ===============================================
# ========================================================================================

# The absolute minimum to purge, even if you don't changed tools. This is to prime the 
# nozzle before printing
variable_purge_length_minimum: 30

# The maximum amount of filament (in mm¹) to purge in a single blob. Blobifier will 
# automatically purge multiple blobs if the purge amount exceeds this.
variable_purge_length_maximum: 150

# Default purge length to fall back on when neither the tool map purge_volumes or 
# parameter PURGE_LENGTH is set.
variable_purge_length: 150

# The slicer values often are a bit too wasteful. Tune it here to get optimal values. 
# 0.6 (60%) is a good starting point.
variable_purge_length_modifier: 0.6

# Fixed length of filament to add after the purge volume calculation. Happy Hare already
# shares info on the extra amount of filament to purge based on known residual filament,
# tip cutting fragment and initial retraction setting. However this setting can add a fixed
# amount on top on that if necessary although it is recommended to start with 0 and tune
# slicer purge matrix first.
# When should you alter this value:
#   INCREASE: When the dark to light swaps are good, but light to dark aren't.
#   DECREASE: When the light to dark swaps are good, but dark to light aren't. Don't 
#     forget to increase the purge_length_modifier
variable_purge_length_addition: 0

# ========================================================================================
# ==================== BUCKET ============================================================
# ========================================================================================

# Maximum number of blobs that fit in the bucket. Pauses the print if it exceeds this 
# number.
variable_max_blobs: 400
# Enable the bucket shaker. You need to have the shaker.stl installed
variable_enable_shaker: 1
# Shaker position offset in X (relative to zero)
# Allows negative positions. Add skew_correction separately if needed.
variable_shaker_pos_x: 0
# The number of back-and-forth motions of one shake
variable_bucket_shakes: 10
# During shaking acceleration can often be higher because you don't need to keep print 
# quality in mind. Higher acceleration helps better with dispersing the blobs.
variable_shake_accel: 10000

# The frequency at which to shake the bucket. A decimal value ranging from 0 to 1, where 0 
# is never, and 1 is every time. This way the shaking occurs more often as the bucket 
# fills up. Sensible values range from 0.75 to 0.95
variable_bucket_shake_frequency: 0.95

# Height of the shaker arm. If your hotend hits your tray during shaking, increase.
variable_shaker_arm_z: 2

gcode:

  # ======================================================================================
  # ==================== RECORD STATE (INCL. FANS, SPEEDS, ETC...) =======================
  # ======================================================================================

  # General state
  SAVE_GCODE_STATE NAME=BLOBIFIER_state

  
  # ======================================================================================
  # ==================== CHECK HOMING STATUS =============================================
  # ======================================================================================
  
  {% if "xyz" not in printer.toolhead.homed_axes %}
    RESPOND MSG="BLOBIFIER: Not homed! Home xyz before blobbing"
  {% elif printer.quad_gantry_level and printer.quad_gantry_level.applied == False %}
    RESPOND MSG="BLOBIFIER: QGL not applied! run quad_gantry_level before blobbing"
  {% else %}
    

    # Always backup part cooling fan speed
    {% set fan = fan_name|string %}
    # Save the part cooling fan speed to be enabled again later
    {% set backup_fan_speed = (printer[fan].speed if printer[fan] is defined else printer.fan.speed) %}
    
    # Part cooling fan set for purging
    {% if part_cooling_fan >= 0 %}
      # Set part cooling fan speed
      M106 S{part_cooling_fan * 255}
    {% endif %}

    # Set feedrate to 100% for correct speed purging
    {% set backup_feedrate = printer.gcode_move.speed_factor %}
    M220 S100

    # ======================================================================================
    # ==================== DEFINE BASIC VARIABLES ==========================================
    # ======================================================================================
    
    {% set sequence_vars = printer['gcode_macro _MMU_SEQUENCE_VARS'] %}
    {% set park_vars = printer['gcode_macro _MMU_PARK'] %}
    {% set filament_diameter = printer.configfile.config.extruder.filament_diameter|float %}
    {% set filament_cross_section = (filament_diameter/2) ** 2 * 3.1415 %}
    {% set from_tool = printer.mmu.last_tool %}
    {% set to_tool = printer.mmu.tool %}
    {% set bl_count = printer['gcode_macro _BLOBIFIER_COUNT'] %}
    {% set pos = printer.gcode_move.gcode_position %}
    {% set safe = printer['gcode_macro _BLOBIFIER_SAFE_DESCEND'] %}
    {% set ignore_safe = safe.print_height < force_safe_descend_height_until %}
    {% set restore_z = [printer['gcode_macro BLOBIFIER_PARK'].restore_z,pos.z]|max %}
    {% set pos_max = printer.toolhead.axis_maximum %}
    {% set position_y = pos_max.y - skew_correction %}

    # Get purge volumes from the slicer (if set up right. see 
    # https://github.com/moggieuk/Happy-Hare/wiki/Gcode-Preprocessing)
    {% set pv = printer.mmu.slicer_tool_map.purge_volumes %}
    
    # ======================================================================================
    # ==================== DETERMINE PURGE LENGTH ==========================================
    # ======================================================================================

    {% if params.PURGE_LENGTH %} # =============== PARAM PURGE LENGTH ======================
      {action_respond_info("BLOBIFIER: param PURGE_LENGTH provided")}
      {% set purge_len = params.PURGE_LENGTH|float %}
    {% elif from_tool == to_tool and to_tool >= 0 %} # ==== TOOL DIDN'T CHANGE =============
      {action_respond_info("BLOBIFIER: Tool didn't change (T%s > T%s), %s" % (from_tool, to_tool, "priming" if purge_length_minimum else "skipping"))}
      {% set purge_len = 0 %}

    {% elif pv %} # ============== FETCH FROM HAPPY HARE (LIKELY FROM SLICER) ==============
      {% if from_tool < 0 and to_tool >= 0%}
        {action_respond_info("BLOBIFIER: from tool unknown. Finding largest value for T? > T%d" % to_tool)}
        {% set purge_vol = pv|map(attribute=to_tool)|max %}
      {% elif to_tool < 0 %}
        {action_respond_info("BLOBIFIER: tool(s) unknown. Finding largest value")}
        {% set purge_vol = pv|map('max')|max %}
      {% else %}
        {% set purge_vol = pv[from_tool][to_tool]|float * purge_length_modifier %}
        {action_respond_info("BLOBIFIER: Swapped T%s > T%s" % (from_tool, to_tool))}
      {% endif %}
      {% set purge_len = purge_vol / filament_cross_section %}

      {% set purge_len = purge_len + printer.mmu.extruder_filament_remaining + park_vars.retracted_length + purge_length_addition %}

    {% else %} # ========================= USE CONFIG VARIABLE =============================
      {action_respond_info("BLOBIFIER: No toolmap or PURGE_LENGTH. Using default")}
      {% set purge_len = purge_length|float + printer.mmu.extruder_filament_remaining + park_vars.retracted_length %}
    {% endif %}

    # ==================================== APPLY PURGE MINIMUM =============================
    {% set purge_len = [purge_len,purge_length_minimum]|max|round(0, 'ceil')|int %}
    {action_respond_info("BLOBIFIER: Purging %dmm of filament" % (purge_len))}

    # ======================================================================================
    # ==================== PURGING SEQUENCE ================================================
    # ======================================================================================

    # Set to absolute positioning.
    G90

    # Check for purge length and purge if necessary.
    {% if purge_len|float > 0 %}

      # ====================================================================================
      # ==================== POSITIONING ===================================================
      # ====================================================================================
      
      # Retract the tray so it is not in the way
      BLOBIFIER_SERVO POS=in

      # Move to the assembly, first a bit more to the right (brush_start) to avoid a 
      # potential filametrix pin if it's not already on the same Y coordinate.
      {% if printer.toolhead.position.y != position_y %}
        G1 X{[brush_start - 20, 30]|max} Y{position_y} F{travel_spd_xy}
      {% endif %}

      # ====================================================================================
      # ==================== BUCKET SHAKE ==================================================
      # ====================================================================================
      
      {% if enable_shaker and (safe.shake or ignore_safe) %}
        {% if (bl_count.current_blobs + 1) >= bl_count.next_shake %}
          BLOBIFIER_SHAKE_BUCKET SHAKES={bucket_shakes}
          _BLOBIFIER_CALCULATE_NEXT_SHAKE
        {% endif %}
      {% endif %}
      
      # ====================================================================================
      # ==================== POSITIONING ON TRAY ===========================================
      # ====================================================================================
      {% if safe.tray or ignore_safe %}
        G1 Z{tray_top + purge_start} F{travel_spd_z}
      {% endif %}

      # Move over to the tray after z change (For cases when the tool is lower than the tray)
      G1 X{purge_x} F{travel_spd_xy}

      # Extend the tray
      BLOBIFIER_SERVO POS=out

      # ====================================================================================
      # ==================== HEAT HOTEND ===================================================
      # ====================================================================================
      
      {% if printer.extruder.temperature < purge_temp_min %}
        {% if printer.extruder.target < purge_temp_min %}
          M109 S{purge_temp_min}
        {% else %}
          TEMPERATURE_WAIT SENSOR=extruder MINIMUM={purge_temp_min}
        {% endif %}
      {% endif %}

      # ====================================================================================
      # ==================== START ITERATING ===============================================
      # ====================================================================================
      
      # Calculate total number of iterations based on the purge length and the max_iteration 
      # length.
      {% set blobs = (purge_len / purge_length_maximum)|round(0, 'ceil')|int %}
      {% set purge_per_blob = purge_len|float / blobs %}
      {% set retracts_per_blob = (purge_per_blob / 40)|round(0, 'ceil')|int %}
      {% set purge_per_retract = (purge_per_blob / retracts_per_blob)|int %}
      {% set pulses_per_retract = (purge_per_blob / retracts_per_blob / 5)|round(0, 'ceil')|int %}
      {% set pulses_per_blob = (purge_per_blob / 5)|round(0, 'ceil')|int %}
      {% set purge_per_pulse = purge_per_blob / pulses_per_blob %}
      {% set pulse_time_constant = purge_per_pulse * 0.95 / purge_spd / (purge_per_pulse * 0.95 / purge_spd + purge_per_pulse * 0.05 / 50) %}
      {% set pulse_duration = purge_per_pulse / purge_spd %}

      # Repeat the process until purge_len is reached
      {% for blob in range(blobs) %}
        RESPOND MSG={"'BLOBIFIER: Blob %d of %d (%.1fmm)'" % (blob + 1, blobs, purge_per_blob)}

        {% if safe.tray or ignore_safe %}
          G1 Z{tray_top + purge_start} F{travel_spd_z}
        {% endif %}

        # relative positioning
        G91 
        # relative extrusion
        M83
        
        # Un-retract other than the first purge, to re-prime nozzle
        {% if not loop.first %} 
          M400
          G1 E{retract_between_blobs} F{sequence_vars.retract_speed * 60}
        {% endif %}

        # Purge filament in a pulsating motion to purge the filament quicker and better
        {% for pulse in range(pulses_per_blob) %}
          # Calculations to determine z-speed
          {% set purged_this_blob = pulse * purge_per_pulse %}
          {% set z_last_pos = purge_start + ((purged_this_blob)/purge_length_maximum)**z_raise_exp * z_raise %}
          {% set z_pos = purge_start + ((purged_this_blob + purge_per_pulse)/purge_length_maximum)**z_raise_exp * z_raise %}
          {% set z_up = z_pos - z_last_pos %}
          {% set speed = z_up / pulse_duration %}

          # Purge quickly
          G1 Z{z_up * pulse_time_constant} E{purge_per_pulse * 0.95} F{speed}
          # Purge a tiny bit slowly
          G1 Z{z_up * (1 - pulse_time_constant)} E{purge_per_pulse * 0.05} F{speed}

          # retract and unretract filament every now and then for thorough cleaning
          {% if pulse % pulses_per_retract == 0 and pulse > 0 %}
            G1 E-2 F1800
            G1 E2 F800
          {% endif %}
        {% endfor %}
        
        # ==================================================================================
        # ==================== DEPOSIT BLOB ================================================
        # ==================================================================================
        
        # Perform retraction
        {% if loop.last %} 
          # This is the last blob - retract to match what Happy Hare is expecting
          G1 E-{park_vars.retracted_length} F{sequence_vars.retract_speed * 60}
        {% else %}
          # This is an in between blob - retract by the in between blobs retraction value
          G1 E-{retract_between_blobs} F{sequence_vars.retract_speed * 60}
        {% endif %}

        {% if safe.tray or ignore_safe %}
          # Set blob depositing fan speed
          {% if part_cooling_fan_blob_deposit >= 0 %}
            M106 S{(part_cooling_fan_blob_deposit * 255)|int}
          {% endif %}
          
          # Raise z a bit to relieve pressure on the blob preventing it to go sideways
          G1 Z{eject_hop} F{travel_spd_z}
          # Retract the tray
          BLOBIFIER_SERVO POS=in
          # Move the toolhead down to purge_start height lowering the blob below the tray
          G90 # absolute positioning
          G1 Z{tray_top} F{travel_spd_z}
          
          # Dwell to release pressure before cutting the blob off
          M400
          G4 P{pressure_release_time}
          
          # Extend the tray to 'cut off' the blob and prepare for the next blob
          BLOBIFIER_SERVO POS=out
          BLOBIFIER_SERVO POS=in
          BLOBIFIER_SERVO POS=out
          # Keep track of the # of blobs
          _BLOBIFIER_COUNT
          
          # Set purging fan speed
          {% if part_cooling_fan < 0 %} 
            # If part cooling fan is unchanged and equal to print speed fan
            M106 S{(backup_fan_speed * 255)|int}
          {% elif part_cooling_fan >= 0 %}
            # If specific part cooling fan speed is set
            M106 S{(part_cooling_fan * 255)|int}
          {% endif %}
          
        {% endif %}
      {% endfor %}
    {% endif %}
    {% if safe.tray or ignore_safe %}
      G1 Z{tray_top + 1} F{travel_spd_z}
    {% endif %}
    {% if safe.brush or ignore_safe %}
      BLOBIFIER_CLEAN
    {% else %}
      G1 X{brush_start} F{travel_spd_xy}
    {% endif %}

    # ======================================================================================
    # ==================== RESTORE STATE ===================================================
    # ======================================================================================
        
    G90 # absolute positioning
    G1 Z{restore_z} F{travel_spd_z}
    
    # Reset part cooling fan unconditionally
    M106 S{(backup_fan_speed * 255)|int}
    
    M220 S{(backup_feedrate * 100)|int}
  {% endif %}

  # Retract the tray
  BLOBIFIER_SERVO POS=in
  
  RESTORE_GCODE_STATE NAME=BLOBIFIER_state 


##########################################################################################
# Wipes the nozzle on the brass brush
#
[gcode_macro BLOBIFIER_CLEAN]
gcode:
  {% set bl = printer['gcode_macro BLOBIFIER'] %}
  {% set pos_max = printer.toolhead.axis_maximum %}
  {% set position_y = pos_max.y - bl.skew_correction %}
  {% set original_accel = printer.toolhead.max_accel %}
  {% set original_minimum_cruise_ratio = printer.toolhead.minimum_cruise_ratio %}
  {% set pos = printer.gcode_move.gcode_position %}
  
  SAVE_GCODE_STATE NAME=BLOBIFIER_CLEAN_state

  G90
  
  {% if bl.brush_accel > 0 %}
    SET_VELOCITY_LIMIT ACCEL={bl.brush_accel} MINIMUM_CRUISE_RATIO=0.1
  {% endif %}

  {% if pos.z < bl.brush_top + bl.clearance_z %}
    G1 Z{bl.brush_top + bl.clearance_z} F{bl.travel_spd_z}
  {% endif %}
  G1 X{bl.brush_start} F{bl.travel_spd_xy}
  G1 Y{position_y}
  G1 Z{bl.brush_top + bl.clearance_z} F{bl.travel_spd_z}

  # Move nozzle down into brush.
  G1 Z{bl.brush_top} F{bl.travel_spd_z}

  SET_VELOCITY_LIMIT ACCEL={original_accel} MINIMUM_CRUISE_RATIO={original_minimum_cruise_ratio}
  
  # Perform wipe. Wipe direction based off bucket_pos for cool random scrubby routine.
  {% for wipes in range(1, (bl.wipe_qty + 1)) %}
     G1 X{bl.brush_start + bl.brush_width} F{bl.wipe_spd_xy}
     G1 X{bl.brush_start} F{bl.wipe_spd_xy}
  {% endfor %}

  # Move away from the brush, but not onto the tray or in front of the filametrix cutter pin
  G1 X{[bl.brush_start - 20, 30]|max} F{bl.travel_spd_xy}

  RESTORE_GCODE_STATE NAME=BLOBIFIER_CLEAN_state



##########################################################################################
# Park the nozzle on the tray to prevent oozing during filament swaps. Place this 
# extension in the post_form_tip extension in mmu_macro_vars.cfg:
#   variable_user_post_form_tip_extension: "BLOBIFIER_PARK"
#
[gcode_macro BLOBIFIER_PARK]
variable_restore_z: 0
gcode:
  {% set bl = printer['gcode_macro BLOBIFIER'] %}
  {% set pos = printer.gcode_move.gcode_position %}
  {% set safe = printer['gcode_macro _BLOBIFIER_SAFE_DESCEND'] %}
  {% set pos_max = printer.toolhead.axis_maximum %}
  {% set position_y = pos_max.y - bl.skew_correction %}

  SET_GCODE_VARIABLE MACRO=BLOBIFIER_PARK VARIABLE=restore_z VALUE={pos.z}

  SAVE_GCODE_STATE NAME=blobifier_park_state
  
  {% if "xyz" in printer.toolhead.homed_axes and printer.quad_gantry_level and printer.quad_gantry_level.applied %}
    G90

    # Retract the tray
    BLOBIFIER_SERVO POS=in

    G1 X{[bl.brush_start - 20, 30]|max} Y{position_y} F{bl.travel_spd_xy}
    {% if safe.tray or ignore_safe %}
      G1 Z{bl.tray_top} F{bl.travel_spd_z}
    {% endif %}
    G1 X{bl.purge_x} F{bl.travel_spd_xy}

    # Extend the tray
    BLOBIFIER_SERVO POS=out

  {% else %}
    RESPOND MSG="Please home (and QGL) before parking"
  {% endif %}

  RESTORE_GCODE_STATE NAME=blobifier_park_state

##########################################################################################
# Retract or extend the tray 
# POS=[in|out] Retractor extend the tray
#
[gcode_macro BLOBIFIER_SERVO]
gcode:
  {% set bl = printer['gcode_macro BLOBIFIER'] %}
  {% set pos = params.POS %}
  {% if pos == "in" %}
    SET_SERVO SERVO=blobifier ANGLE={bl.tray_angle_in}
    G4 P{bl.dwell_time}
  {% elif pos == "out" %}
    SET_SERVO SERVO=blobifier ANGLE={bl.tray_angle_out}
    G4 P{bl.dwell_time}
  {% else %}
    {action_respond_info("BLOBIFIER: provide POS=[in|out]")}
  {% endif %}
  SET_SERVO SERVO=blobifier WIDTH=0

##########################################################################################
# Define exclude objects for those who haven't already
#
[exclude_object]

##########################################################################################
# Overwrite the existing EXCLUDE_OBJECT_DEFINE to also check for safe descend.
#
[gcode_macro EXCLUDE_OBJECT_DEFINE]
rename_existing: _EXCLUDE_OBJECT_DEFINE
gcode:
  # only reset on the first object at the beginning of a print
  {% if printer.exclude_object.objects|length < 1 %}
    _BLOBIFIER_RESET_SAFE_DESCEND
  {% endif %}
  _EXCLUDE_OBJECT_DEFINE {rawparams}
  _BLOBIFIER_SAFE_DESCEND
  UPDATE_DELAYED_GCODE ID=BLOBIFIER_SHOW_SAFE_DESCEND DURATION=1
  
[delayed_gcode BLOBIFIER_SHOW_SAFE_DESCEND]
gcode:
  {% set safe = printer['gcode_macro _BLOBIFIER_SAFE_DESCEND'] %}
  {action_respond_info(
    "BLOBIFIER: Safe descend possible:\n - tray:  %s\n - brush: %s\n - shake: %s" % 
    (
      "yes" if safe.tray else "no",
      "yes" if safe.brush else "no",
      "yes" if safe.shake else "no"
    )
  )}

##########################################################################################
# Use the EXCLUDE_OBJECT_START gcode macro to record the current height
#
[gcode_macro EXCLUDE_OBJECT_START]
rename_existing: _EXCLUDE_OBJECT_START
gcode:
  _EXCLUDE_OBJECT_START {rawparams}
  {% if printer['gcode_macro _BLOBIFIER_SAFE_DESCEND'].first_layer %}
    SET_GCODE_VARIABLE MACRO=_BLOBIFIER_SAFE_DESCEND VARIABLE=first_layer VALUE=False
    SET_GCODE_VARIABLE MACRO=_BLOBIFIER_SAFE_DESCEND VARIABLE=print_height VALUE={printer['gcode_macro _BLOBIFIER_SAFE_DESCEND'].print_layer_height}
  {% else %}
    {% set pos = printer.gcode_move.gcode_position %}
    {% set last_height = printer['gcode_macro _BLOBIFIER_SAFE_DESCEND'].print_previous_height|float %}
    {% if pos.z > last_height %}
      {% set last_layer = (pos.z - last_height)|round(2) %}
      {% set print_height = (pos.z + last_layer)|round(2) %}
      SET_GCODE_VARIABLE MACRO=_BLOBIFIER_SAFE_DESCEND VARIABLE=print_previous_height VALUE={pos.z}
      SET_GCODE_VARIABLE MACRO=_BLOBIFIER_SAFE_DESCEND VARIABLE=print_height VALUE={print_height}
    {% endif %}
  {% endif %}

##########################################################################################
# Reset the safe descend variables.
#
[gcode_macro _BLOBIFIER_RESET_SAFE_DESCEND]
gcode:
  SET_GCODE_VARIABLE MACRO=_BLOBIFIER_SAFE_DESCEND VARIABLE=tray VALUE=True
  SET_GCODE_VARIABLE MACRO=_BLOBIFIER_SAFE_DESCEND VARIABLE=brush VALUE=True
  SET_GCODE_VARIABLE MACRO=_BLOBIFIER_SAFE_DESCEND VARIABLE=shake VALUE=True
  SET_GCODE_VARIABLE MACRO=_BLOBIFIER_SAFE_DESCEND VARIABLE=first_layer VALUE=True
  SET_GCODE_VARIABLE MACRO=_BLOBIFIER_SAFE_DESCEND VARIABLE=print_height VALUE=0
  SET_GCODE_VARIABLE MACRO=_BLOBIFIER_SAFE_DESCEND VARIABLE=print_previous_height VALUE=0

##########################################################################################
# Determine if it is safe to drop the toolhead (e.g. not hit a print)
#
[gcode_macro _BLOBIFIER_SAFE_DESCEND]
variable_tray: True # Assume it is safe
variable_brush: True
variable_shake: True
variable_first_layer: True
variable_print_height: 0
variable_print_previous_height: 0
variable_print_layer_height: 0.3
gcode:
  {% set bl = printer['gcode_macro BLOBIFIER'] %}
  {% set pos_max = printer.toolhead.axis_maximum %}
  {% set position_y = pos_max.y - bl.skew_correction %}
  {% set tray = [bl.purge_x + bl.toolhead_x, position_y - bl.toolhead_y] %}
  {% set brush = [bl.brush_start + bl.brush_width + bl.toolhead_x, position_y - bl.toolhead_y] %}
  {% set shake = [bl.purge_x + bl.toolhead_x, position_y - bl.toolhead_y - 4] %}
  {% set objects = printer.exclude_object.objects | map(attribute='polygon') %}

  {% for polygon in objects %}
    {% for point in polygon %}
      {% if point[0] < tray[0] and point[1] > tray[1] %}
        SET_GCODE_VARIABLE MACRO=_BLOBIFIER_SAFE_DESCEND VARIABLE=tray VALUE=False
      {% endif %}
      {% if point[0] < brush[0] and point[1] > brush[1] %}
        SET_GCODE_VARIABLE MACRO=_BLOBIFIER_SAFE_DESCEND VARIABLE=brush VALUE=False
      {% endif %}
      {% if point[0] < shake[0] and point[1] > shake[1] %}
        SET_GCODE_VARIABLE MACRO=_BLOBIFIER_SAFE_DESCEND VARIABLE=shake VALUE=False
      {% endif %}
    {% endfor %}
  {% endfor %}

##########################################################################################
# Increment the blob count with 1 and check if the bucket is full. Pause 
# the printer if it is.
#
[gcode_macro _BLOBIFIER_COUNT]
# Don't change these variables
variable_current_blobs: 0
variable_last_shake: 0
variable_next_shake: 0
gcode:
  {% set bl = printer['gcode_macro BLOBIFIER'] %}
  {% set count = printer['gcode_macro _BLOBIFIER_COUNT'] %}
  {% if current_blobs >= bl.max_blobs %}
    {action_respond_info("BLOBIFIER: Empty purge bucket!")}
    M117 Empty purge bucket!
    MMU_PAUSE MSG="Empty purge bucket!"
  {% else %}
    SET_GCODE_VARIABLE MACRO=_BLOBIFIER_COUNT VARIABLE=current_blobs VALUE={current_blobs + 1}
    _BLOBIFIER_SAVE_STATE
    {action_respond_info(
      "BLOBIFIER: Blobs in bucket: %s/%s. Next shake @ %s" 
      % (current_blobs + 1, bl.max_blobs, next_shake)
    )}
  {% endif %}

##########################################################################################
# Reset the blob count to 0
#
[gcode_macro _BLOBIFIER_COUNT_RESET]
gcode:
  SET_GCODE_VARIABLE MACRO=_BLOBIFIER_COUNT VARIABLE=current_blobs VALUE=0
  SET_GCODE_VARIABLE MACRO=_BLOBIFIER_COUNT VARIABLE=last_shake VALUE=0
  _BLOBIFIER_SAVE_STATE
  
  _BLOBIFIER_CALCULATE_NEXT_SHAKE

##########################################################################################
# Shake the blob bucket to disperse the blobs
#
[gcode_macro BLOBIFIER_SHAKE_BUCKET]
gcode:
  {% set bl = printer['gcode_macro BLOBIFIER'] %}
  {% set count = printer['gcode_macro _BLOBIFIER_COUNT'] %}
  {% set original_accel = printer.toolhead.max_accel %}
  {% set original_minimum_cruise_ratio = printer.toolhead.minimum_cruise_ratio %}
  {% set position_x = bl.shaker_pos_x|default(0)|float + bl.skew_correction %}

  {% if "xyz" not in printer.toolhead.homed_axes %}
    {action_raise_error("BLOBIFIER: Not homed. Home xyz first")}
  {% endif %}
  
  SET_GCODE_VARIABLE MACRO=_BLOBIFIER_COUNT VARIABLE=last_shake VALUE={count.current_blobs}
  _BLOBIFIER_SAVE_STATE
  SAVE_GCODE_STATE NAME=shake_bucket
  
  M400
  M117 (^_^)

  G90
  {% set shakes = params.SHAKES|default(10)|int %}
  {% set pos_max = printer.toolhead.axis_maximum %}
  {% set position_y = pos_max.y - bl.skew_correction %}
  
  # move to save y if not already there
  {% if printer.toolhead.position.y != position_y %}
    G1 X{bl.brush_start} Y{position_y} F{bl.travel_spd_xy}
  {% endif %}

  # Retract the tray
  BLOBIFIER_SERVO POS=in

  # move up a bit to prevent oozing on base
  G1 Z{bl.shaker_arm_z} F{bl.travel_spd_z}
  # slide into the slot
  G1 X{position_x} F{bl.travel_spd_xy}

  M400
  M117 (+(+_+)+)

  SET_VELOCITY_LIMIT ACCEL={bl.shake_accel} MINIMUM_CRUISE_RATIO=0.1
  
  # Shake away!
  {% for shake in range(1, shakes) %}
     G1 Y{position_y - 4}
     G1 Y{position_y}
  {% endfor %}

  SET_VELOCITY_LIMIT ACCEL={original_accel} MINIMUM_CRUISE_RATIO={original_minimum_cruise_ratio}
  # move out of slot
  G1 X{bl.purge_x}

  M400
  M117 (X_x)

  RESTORE_GCODE_STATE NAME=shake_bucket  

##########################################################################################
# Calculate when the bucket should be shaken. 
#
[gcode_macro _BLOBIFIER_CALCULATE_NEXT_SHAKE]
gcode:
  {% set bl = printer['gcode_macro BLOBIFIER'] %}
  {% set count = printer['gcode_macro _BLOBIFIER_COUNT'] %}

  {% set remaining_blobs = bl.max_blobs - count.last_shake %}
  {% set next_shake = (1 - bl.bucket_shake_frequency) * remaining_blobs + count.last_shake %}
  _BLOBIFIER_SAVE_STATE
  _BLOBIFIER_SET_NEXT_SHAKE VALUE={next_shake|int}

##########################################################################################
# Set when the bucket should be shaken next
# VALUE=[int] At what amount of blobs should it be shaken
#
[gcode_macro _BLOBIFIER_SET_NEXT_SHAKE]
gcode:
  {% if params.VALUE %}
    {% set next_shake = params.VALUE %}
    SET_GCODE_VARIABLE MACRO=_BLOBIFIER_COUNT VARIABLE=next_shake VALUE={next_shake}
    _BLOBIFIER_SAVE_STATE
  {% else %}
    {action_respond_info("BLOBIFIER: Provide parameter VALUE=")}
  {% endif %}

##########################################################################################
# Some sanity checks
#
[delayed_gcode BLOBIFIER_INIT]
initial_duration: 5.0
gcode:
  _BLOBIFIER_INIT
  # Extend and retract the tray to test
  BLOBIFIER_SERVO POS=out
  BLOBIFIER_SERVO POS=in

[gcode_macro _BLOBIFIER_INIT]
gcode:
  {% set bl = printer['gcode_macro BLOBIFIER'] %}

  # Valid part cooling fan setting
  {% if bl.part_cooling_fan != -1 and (bl.part_cooling_fan < 0 or bl.part_cooling_fan > 1) %}
    {action_emergency_stop("BLOBIFIER: Value %f is invalid for variable part_cooling_fan. Either -1 or a value from 0 .. 1 is valid." % (bl.part_cooling_fan))}
  {% endif %}

  # Valid bucket shake frequency
  {% if bl.bucket_shake_frequency < 0 or bl.bucket_shake_frequency > 1 %}
    {action_emergency_stop("BLOBIFIER: Value %f is invalid for variable bucket_shake_frequency. Change it to a value between 0 .. 1" % (bl.bucket_shake_frequency))}
  {% endif %}  

  # Check if position is on 'next'
  {% if printer.mmu %}
    {% if printer['gcode_macro _MMU_SEQUENCE_VARS'].restore_xy_pos != 'next' %}
      {action_respond_info("BLOBIFIER: If not using a wipe tower, consider setting restore_xy_pos: 'next' in mmu_macro_vars.cfg")}
    {% endif %}
  {% endif %}

  # Check the z_raise variable for normal values
  {% if bl.z_raise < 3 %}
    {action_respond_info("BLOBIFIER: variable_z_raise: %f is very low. This is the value z raises in total on a single blob. Make sure the value is correct before continuing." % (bl.z_raise))}
  {% endif %}

  # Z raise exponent
  {% if bl.z_raise_exp > 1 or bl.z_raise_exp < 0.5 %}
    {action_respond_info("BLOBIFIER: variable_z_raise_exp has value: %f. This value is out of spec (0.5 ... 1.0)." % (bl.z_raise_exp))}
  {% endif %}

  # cap user defined accels at printer max_accel if greater
  {% if bl.shake_accel >  printer.configfile.config.printer.max_accel|int %}
     {action_respond_info("BLOBIFIER: variable_shake_accel has value: %d which is higher than your printer limit of %d. Reduce this if your printer skips steps." % (bl.shake_accel,printer.configfile.config.printer.max_accel|int))}
  {% endif %}
  {% if bl.brush_accel >  printer.configfile.config.printer.max_accel|int %}
     {action_respond_info("BLOBIFIER: variable_brush_accel has value: %d which is higher than your printer limit of %d. Reduce this if your printer skips steps." % (bl.brush_accel,printer.configfile.config.printer.max_accel|int))}
  {% endif %}

[delayed_gcode BLOBIFIER_LOAD_STATE]
initial_duration: 2.0 # Give it some time to boot up
gcode:
  {% set sv = printer.save_variables.variables.blobifier %}

  {% if sv %}
    # Restore state
    SET_GCODE_VARIABLE MACRO=_BLOBIFIER_COUNT VARIABLE=last_shake VALUE={sv.last_shake}
    SET_GCODE_VARIABLE MACRO=_BLOBIFIER_COUNT VARIABLE=current_blobs VALUE={sv.current_blobs}
  {% endif %}
  _BLOBIFIER_CALCULATE_NEXT_SHAKE

[gcode_macro _BLOBIFIER_SAVE_STATE]
gcode:
  {% set count = printer['gcode_macro _BLOBIFIER_COUNT'] %}
  {% set sv = {'current_blobs': count.current_blobs, 'last_shake': count.last_shake} %}
  SAVE_VARIABLE VARIABLE=blobifier VALUE="{sv}"<|MERGE_RESOLUTION|>--- conflicted
+++ resolved
@@ -210,11 +210,7 @@
 variable_pressure_release_time: 1000
 
 # Amount (mm) to retract between blobs to reduce string formation and allow for a cleaner purge.
-<<<<<<< HEAD
-variable_retract_between_blobs: 5
-=======
 variable_retract_between_blobs: 2
->>>>>>> 6e25bb77
 
 # Set the part cooling fan speed during purging (variable_part_cooling_fan) and
 # during the blob depositing process (variable_part_cooling_fan_blob_deposit)
