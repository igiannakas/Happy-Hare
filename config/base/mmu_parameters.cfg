--- conflicted
+++ resolved
@@ -203,8 +203,7 @@
 # Happy Hare needs a reference "homing point" close to the extruder from which to accurately complete the loading of
 # the toolhead. This homing operation takes place after the fast bowden load and it is anticipated that that load
 # operation will leave the filament just shy of the homing point. If using a toolhead sensor this initial extruder
-<<<<<<< HEAD
-# homing is unecessary (but can be forced) because the homing will occur inside the extruder for the optimum in accuracy.
+# homing is unnecessary (but can be forced) because the homing will occur inside the extruder for the optimum in accuracy.
 # You still should set this homing method because it is also used for the determination and calibration of bowden length.
 #
 # In addition to an entry sensor "extruder" it is possible for Happy Hare to "feel" for the extruder gear entry
@@ -225,41 +224,15 @@
 #   none                 - Don't attempt to home. Only possibiliy if lacking all sensor options
 #                          Fast bowden load will move to the extruder gears. Option is fine if using toolhead sensor
 # Note: The homing_endstop will be ignored ("none") if a toolhead sensor is available unless "extruder_force_homing: 1"
-=======
-# homing is unnecessary (but can be forced) because the homing will occur inside the extruder for the optimum in accuracy.
-#
-# In addition to an entry sensor "mmu_extruder" it is possible for Happy Hare to "feel" for the extruder gear entry
-# by colliding with it. Because this method is not completely deterministic you might find have to find the sweetspot
-# for your setup by adjusting the TMC current reduction. Also, touch (stallguard) sensing is possible to configure but
-# unfortunately doesn't work well with some external MCUs. Note that reduced current during collision detection can
-# also prevent unnecessary filament grinding
-#
-# Possible homing_endstop names:
-#   collision      - Detect the collision with the extruder gear by monitoring encoder movement (Requires encoder)
-#                    Fast bowden load will move to the extruder gears
-#   mmu_gear_touch - Use touch detection when the gear stepper hits the extruder (Requires stallguard)
-#                    Fast bowden load will move to extruder_homing_buffer distance before extruder gear
-#   extruder       - If you have a "filament entry" endstop configured (Requires 'extruder' endstop)
-#                    Fast bowden load will move to extruder_homing_buffer distance before sensor
-#   none           - Don't attempt to home. Only possibility if lacking all sensor options
-#                    Fast bowden load will move to the extruder gears. Fine if using toolhead sensor
-# Note: The homing_endstop will be ignored if a toolhead sensor is available unless `extruder_force_homing: 1`
->>>>>>> 5d34de2c
 #
 extruder_homing_max: 80			# Maximum distance to advance in order to attempt to home the extruder
 extruder_homing_endstop: collision	# Filament homing method/endstop name (fallback if toolhead sensor not available)
 extruder_homing_buffer: 25		# Amount to reduce the fast bowden load so filament doesn't overshoot the extruder homing point
 extruder_collision_homing_current: 30	# % gear_stepper current (10%-100%) to use when homing to extruder homing (100 to disable)
 
-<<<<<<< HEAD
 # If you have a toolhead sensor it will always be used as a homing point making the homing outside of the extruder
 # potentially unnecessary. However you can still force this initial homing step by setting this option in which case
 # the filament will home to the extruder and then home to the toolhead sensor in two steps
-=======
-# In the absence of a toolhead sensor Happy Hare will automatically default to extruder entrance detection regardless
-# of this setting, however if you have a toolhead sensor you can still force the additional (unnecessary) step of
-# initially homing to extruder entrance then home to the toolhead sensor
->>>>>>> 5d34de2c
 #
 extruder_force_homing: 0
 
