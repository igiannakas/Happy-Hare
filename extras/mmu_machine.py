--- conflicted
+++ resolved
@@ -614,6 +614,7 @@
 
     def quiesce(self, full_quiesce=True):
         with self._resync_lock:
+            logging.info("PAUL: ======= quiesce(%s)" % full_quiesce)
             ths = [self.printer_toolhead, self.mmu_toolhead]
             t_cut = self._quiesce_align_get_tcut(ths, full=full_quiesce)
 
@@ -621,22 +622,22 @@
     # and return a strict fence time t_cut. 'wait' shouldn't be needed but
     # is helpful when debugging
     def _quiesce_align_get_tcut(self, ths, full=False, wait=False):
+        logging.info("PAUL: [A] _quiesce_align_get_tcut(full=%s, wait=%s)" % (full, wait))
         start = time.time()
         # Drain whatever is already planned
         for th in ths:
             th.flush_step_generation()
+        logging.info("PAUL: >>>> After initial flush. Elapsed=%.6f" % (time.time() - start))
         if full:
             for th in ths:
                 th.wait_moves()
             for th in ths:
                 th.flush_step_generation()
+            logging.info("PAUL: >>>> After full wait. Elapsed=%.6f" % (time.time() - start))
 
         # Align planners to a common *future* time
         last_times = [th.get_last_move_time() for th in ths]
-<<<<<<< HEAD
         logging.info("PAUL: >>>> Last times:%s" % last_times)
-=======
->>>>>>> 18747035
         t_future = max(last_times) + SYNC_AIR_GAP
         for th, lm in zip(ths, last_times):
             dt = t_future - lm
@@ -646,6 +647,7 @@
         # Materialize the air gap before choosing the fence
         for th in ths:
             th.flush_step_generation()
+        logging.info("PAUL: >>>> After dwell/flush. Elapsed=%.6f" % (time.time() - start))
 
         # Optional wait and flush to aid debugging
         if wait:
@@ -655,6 +657,9 @@
                 th.flush_step_generation()
 
         self.mmu.log_stepper("_quiesce_align_get_tcut(full=%s, wait=%s) Elapsed:%.6f" % (full, wait, time.time() - start))
+        logging.info("PAUL: +++++ quiesce END TOTAL TIME: %.6f" % (time.time() - start))
+        if (time.time() - start) > 1:
+            logging.info("PAUL: ******************** LONG WAIT !!!!!!!! ************************")
         return t_future + EPS
 
     def is_synced(self):
@@ -690,9 +695,11 @@
 
         def _finalize_if_valid(tq, t):
             if tq is not None and tq != ffi_main.NULL:
+                logging.info("PAUL: finalizing trapq %s to %.6f" % (self._match_trapq(tq), t))
                 self.trapq_finalize_moves(tq, t, t - MOVE_HISTORY_EXPIRE)
 
         self.mmu.log_stepper("resync(%s --> %s)" % (self.sync_mode_to_string(self.sync_mode), self.sync_mode_to_string(new_sync_mode)))
+        logging.info("PAUL: ====== resync(%s --> %s)" % (self.sync_mode_to_string(self.sync_mode), self.sync_mode_to_string(new_sync_mode)))
 
         # ---------------- Phase A: FENCE if messing with extruder -----------
 
@@ -714,6 +721,7 @@
             # ---------------- Phase B: UNSYNC current mode at t0 ----------------
 
             self.mmu.log_stepper("unsync(%s)" % ("mode=gear_only" if new_sync_mode == self.GEAR_ONLY  else ""))
+            logging.info("PAUL: [B] unsync(%s)" % ("mode=gear_only" if new_sync_mode == self.GEAR_ONLY  else ""))
 
             # Figure out who is CURRENTLY driving (old owner) and who will receive (new owner)
             if self.sync_mode in [self.EXTRUDER_SYNCED_TO_GEAR, self.EXTRUDER_ONLY_ON_GEAR]:
@@ -771,6 +779,7 @@
                 self.printer.send_event("mmu:unsynced")
 
             # Now “unsynced” at t0
+            logging.info("PAUL: unsync() end")
 
         self.sync_mode = self.GEAR_ONLY if new_sync_mode == self.GEAR_ONLY else None
         if new_sync_mode in [self.GEAR_ONLY, None]:
@@ -779,6 +788,7 @@
         # ---------------- Phase C: SYNC into new mode at t1 -----------------
 
         self.mmu.log_stepper("sync(mode=%d %s)" % (new_sync_mode, ("gear+extruder" if new_sync_mode == self.EXTRUDER_SYNCED_TO_GEAR  else "extruder" if new_sync_mode == self.EXTRUDER_ONLY_ON_GEAR else "extruder+gear")))
+        logging.info("PAUL: [C] sync(mode=%d %s)" % (new_sync_mode, ("gear+extruder" if new_sync_mode == self.EXTRUDER_SYNCED_TO_GEAR  else "extruder" if new_sync_mode == self.EXTRUDER_ONLY_ON_GEAR else "extruder+gear")))
 
         t1 = t0 + EPS  # Later fence for the second cut over (t1 = t0 + EPS)
 
@@ -846,6 +856,7 @@
         if self.sync_mode == self.GEAR_SYNCED_TO_EXTRUDER:
             self.printer.send_event("mmu:synced")
 
+        logging.info("PAUL: sync() end")
         return prev_sync_mode
 
     def is_selector_homed(self):
