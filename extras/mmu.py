--- conflicted
+++ resolved
@@ -3385,22 +3385,6 @@
             if self.sync_feedback_enable and self.sync_feedback_operational:
                 self._update_sync_multiplier()
 
-<<<<<<< HEAD
-    def _enable_sync_feedback(self):
-        if self.sync_feedback_operational: return
-        self.sync_feedback_operational = True
-        self.sync_feedback_last_state = -1.0
-        self.reactor.update_timer(self.sync_feedback_timer, self.reactor.NOW)
-        self._update_sync_multiplier()
-
-    def _disable_sync_feedback(self):
-        if not self.sync_feedback_operational: return
-        self.reactor.update_timer(self.sync_feedback_timer, self.reactor.NEVER)
-        self.sync_feedback_operational = False
-        self.sync_feedback_last_direction = 0
-        self._log_trace("Reset sync multiplier")
-        self._set_gate_ratio(self._get_gate_ratio(self.gate_selected))
-=======
     def _handle_mmu_synced(self):
         if not self.is_enabled: return
         self.log_info("Synced MMU to extruder%s" % (" (sync feedback activated)" if self.sync_feedback_enable else ""))
@@ -3420,7 +3404,6 @@
             self.sync_feedback_last_direction = self.SYNC_STATE_NEUTRAL
             self.log_trace("Reset sync multiplier")
             self._set_rotation_distance(self._get_rotation_distance(self.gate_selected))
->>>>>>> 60dde3fd
 
     def _update_sync_feedback(self, eventtime):
         if self.is_enabled:
