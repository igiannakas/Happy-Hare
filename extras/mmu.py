--- conflicted
+++ resolved
@@ -526,7 +526,6 @@
         self.console_gate_stat = config.get('console_gate_stat', {o: o for o in self.GATE_STATS_TYPES}, self.GATE_STATS_STRING)
         self.console_always_output_full = config.getint('console_always_output_full', 1, minval=0, maxval=1)
 
-<<<<<<< HEAD
         # Currently hidden options or testing options...
 
         # Some CANbus boards are prone to this but it have been seen on regular USB boards where a comms
@@ -539,27 +538,15 @@
         # can lead to several mm of error depending on speed.
         self.homing_extruder = config.getint('homing_extruder', 1, minval=0, maxval=1)
 
-        # To expedite my own testing
-        self.virtual_selector = bool(config.getint('virtual_selector', 0, minval=0, maxval=1))
-=======
         # Currently hidden and testing options
->>>>>>> 177e02e4
         self.test_random_failures = config.getint('test_random_failures', 0, minval=0, maxval=1)
         self.test_disable_encoder = config.getint('test_disable_encoder', 0, minval=0, maxval=1)
         self.test_force_in_print = config.getint('test_force_in_print', 0, minval=0, maxval=1)
 
-<<<<<<< HEAD
         # WIP for type-B MMU support
         self.virtual_selector = bool(config.getint('virtual_selector', 0, minval=0, maxval=1))
 
-        # The following lists are the defaults (used on reset) and will be overriden by values in mmu_vars.cfg...
-=======
-        # Hidden feature development
-        self.homing_extruder = config.getint('homing_extruder', 1, minval=0, maxval=1) # Special MMU homing extruder or klipper default
-        self.virtual_selector = bool(config.getint('virtual_selector', 0, minval=0, maxval=1))
-
         # The following lists are the defaults (when reset) and will be overriden by values in mmu_vars.cfg...
->>>>>>> 177e02e4
 
         # Endless spool groups
         self.enable_endless_spool = self.default_enable_endless_spool
