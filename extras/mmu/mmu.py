--- conflicted
+++ resolved
@@ -4569,34 +4569,11 @@
                 delta -= self._get_encoder_dead_space()
                 ratio = (length - delta) / length
 
-<<<<<<< HEAD
-                    # Encoder based validation test
-                    if self._can_use_encoder() and delta >= self.bowden_allowable_unload_delta and not self.calibrating:
-                        ratio = 0.
-                        # Check and attempt correction if bowden_apply_correction is enabled
-                        if self.bowden_apply_correction:
-                            self.log_debug("Checking if correction move is needed on unload bowden")
-                            for i in range(2):
-                                if delta >= self.bowden_allowable_unload_delta:
-                                    msg = "Correction unload move #%d from bowden" % (i + 1)
-                                    # Move "backwards" by delta since we still haven't offloaded enough
-                                    _, _, _, d = self.trace_filament_move(msg, -delta, track=True)
-                                    delta = d
-                                    self.log_debug("Correction unload move was necessary, encoder now measures %.1fmm" % self.get_encoder_distance())
-                                else:
-                                    self.log_debug("Correction unload complete, delta %.1fmm is less than 'bowden_allowable_unload_delta' (%.1fmm)" % (delta, self.bowden_allowable_unload_delta))
-                                    break
-                            if delta >= self.bowden_allowable_unload_delta:
-                                self.log_info("Warning: Excess slippage was detected in bowden tube unload after correction moves.Gear moved %.1fmm, Encoder measured %.1fmm. See mmu.log for more details" % (length, length - delta))
-                        else:
-                            self.log_info("Warning: Excess slippage was detected in bowden tube unload but 'bowden_apply_correction' is disabled. Gear moved %.1fmm, Encoder measured %.1fmm. See mmu.log for more details" % (length, length - delta))
-=======
                 # Encoder based validation test
                 if self._can_use_encoder() and delta >= self.bowden_allowable_unload_delta and not self.calibrating:
                     ratio = 0.
                     # Only a warning because _unload_gate() will deal with it
                     self.log_warning("Warning: Excess slippage was detected in bowden tube unload. Gear moved %.1fmm, Encoder measured %.1fmm" % (length, length - delta))
->>>>>>> 06b837b8
 
                 self._random_failure() # Testing
                 self.movequeues_wait()
