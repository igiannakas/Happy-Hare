# Happy Hare MMU Software
# Main module
#
# Copyright (C) 2022-2025  moggieuk#6538 (discord)
#                          moggieuk@hotmail.com
#
# Goal: Main control class for any Klipper based MMU (includes filament driver/gear control)
#
# (\_/)
# ( *,*)
# (")_(") Happy Hare Ready
#
# This file may be distributed under the terms of the GNU GPLv3 license.
#
import gc, sys, ast, random, logging, time, contextlib, math, os.path, re, unicodedata

# Klipper imports
import chelper
from ..homing            import Homing, HomingMove
from ..tmc               import TMCCommandHelper

# Happy Hare imports
from ..                  import mmu_machine
from ..mmu_machine       import MmuToolHead
from ..mmu_sensors       import MmuRunoutHelper

# MMU subcomponent clases
from .mmu_shared         import *
from .mmu_logger         import MmuLogger
from .mmu_selector       import *
from .mmu_test           import MmuTest
from .mmu_utils          import DebugStepperMovement, PurgeVolCalculator
from .mmu_sensor_manager import MmuSensorManager


# Main klipper module
class Mmu:
    VERSION = 3.10 # When this is revved, Happy Hare will instruct users to re-run ./install.sh. Sync with install.sh!

    BOOT_DELAY = 2.5 # Delay before running bootup tasks

    # Calibration steps
    CALIBRATED_GEAR_0    = 0b00001 # Specifically rotation_distance for gate 0
    CALIBRATED_ENCODER   = 0b00010
    CALIBRATED_SELECTOR  = 0b00100 # Defaults true with VirtualSelector
    CALIBRATED_BOWDENS   = 0b01000 # Bowden length for all gates
    CALIBRATED_GEAR_RDS  = 0b10000
    CALIBRATED_ESSENTIAL = 0b01111
    CALIBRATED_ALL       = 0b11111

    UNIT_UNKNOWN = -1

    TOOL_GATE_UNKNOWN = -1
    TOOL_GATE_BYPASS = -2

    GATE_UNKNOWN = -1
    GATE_EMPTY = 0
    GATE_AVAILABLE = 1 # Available to load from either buffer or spool
    GATE_AVAILABLE_FROM_BUFFER = 2

    FILAMENT_POS_UNKNOWN = -1
    FILAMENT_POS_UNLOADED = 0       # Parked in gate
    FILAMENT_POS_HOMED_GATE = 1     # Homed at either gate or gear sensor (currently assumed mutually exclusive sensors)
    FILAMENT_POS_START_BOWDEN = 2   # Point of fast load portion
    FILAMENT_POS_IN_BOWDEN = 3      # Some unknown position in the bowden
    FILAMENT_POS_END_BOWDEN = 4     # End of fast load portion
    FILAMENT_POS_HOMED_ENTRY = 5    # Homed at entry sensor
    FILAMENT_POS_HOMED_EXTRUDER = 6 # Collision homing case at extruder gear entry
    FILAMENT_POS_EXTRUDER_ENTRY = 7 # Past extruder gear entry
    FILAMENT_POS_HOMED_TS = 8       # Homed at toolhead sensor
    FILAMENT_POS_IN_EXTRUDER = 9    # In extruder past toolhead sensor
    FILAMENT_POS_LOADED = 10        # Homed to nozzle

    DIRECTION_LOAD = 1
    DIRECTION_UNKNOWN = 0
    DIRECTION_UNLOAD = -1

    FORM_TIP_NONE = 0               # Skip tip forming
    FORM_TIP_SLICER = 1             # Slicer forms tips
    FORM_TIP_STANDALONE = 2         # Happy Hare forms tips (default)

    ACTION_IDLE = 0
    ACTION_LOADING = 1
    ACTION_LOADING_EXTRUDER = 2
    ACTION_UNLOADING = 3
    ACTION_UNLOADING_EXTRUDER = 4
    ACTION_FORMING_TIP = 5
    ACTION_HEATING = 6
    ACTION_CHECKING = 7
    ACTION_HOMING = 8
    ACTION_SELECTING = 9
    ACTION_CUTTING_TIP = 10      # New _MMU_CUT_TIP macro
    ACTION_CUTTING_FILAMENT = 11 # New when using EREC cutting macro
    ACTION_PURGING = 12          # New when running blobifier

    MACRO_EVENT_RESTART          = "restart"          # Params: None
    MACRO_EVENT_GATE_MAP_CHANGED = "gate_map_changed" # Params: GATE changed or GATE=-1 for all
    MACRO_EVENT_FILAMENT_GRIPPED = "filament_gripped" # Params: None

    # Standard sensor and endstop or pseudo endstop names
<<<<<<< HEAD
    ENDSTOP_ENCODER             = "encoder"        # Fake Gate endstop
    ENDSTOP_GATE                = "mmu_gate"       # Gate
    ENDSTOP_GEAR_PREFIX         = "mmu_gear"       # Per-gate "Gate" endstop option
=======
    SENSOR_ENCODER             = "encoder"        # Fake Gate endstop
    SENSOR_GATE                = "mmu_gate"       # Gate
    SENSOR_GEAR_PREFIX         = "mmu_gear"

    SENSOR_EXTRUDER_NONE       = "none"           # Fake Extruder endstop aka don't attempt home
    SENSOR_EXTRUDER_COLLISION  = "collision"      # Fake Extruder endstop
    SENSOR_EXTRUDER_ENTRY      = "extruder"       # Extruder entry sensor
    SENSOR_GEAR_TOUCH          = "mmu_gear_touch" # Stallguard based detection
>>>>>>> 4c2beab8

    SENSOR_COMPRESSION         = "filament_compression" # Filament sync-feedback compression detection
    SENSOR_TENSION             = "filament_tension"     # Filament sync-feedback tension detection

    SENSOR_TOOLHEAD            = "toolhead"
    SENSOR_EXTRUDER_TOUCH      = "mmu_ext_touch"

    SENSOR_SELECTOR_TOUCH      = "mmu_sel_touch"  # For LinearSelector
    SENSOR_SELECTOR_HOME       = "mmu_sel_home"   # For LinearSelector
    SENSOR_PRE_GATE_PREFIX     = "mmu_pre_gate"

    EXTRUDER_ENDSTOPS = [SENSOR_EXTRUDER_COLLISION, SENSOR_GEAR_TOUCH, SENSOR_EXTRUDER_ENTRY, SENSOR_EXTRUDER_NONE, SENSOR_COMPRESSION]
    GATE_ENDSTOPS     = [SENSOR_GATE, SENSOR_ENCODER, SENSOR_GEAR_PREFIX, SENSOR_EXTRUDER_ENTRY]

    # Statistics output types
    GATE_STATS_STRING     = "string"
    GATE_STATS_PERCENTAGE = "percentage"
    GATE_STATS_EMOTICON   = "emoticon"

    GATE_STATS_TYPES = [GATE_STATS_STRING, GATE_STATS_PERCENTAGE, GATE_STATS_EMOTICON]

    # Gear/Extruder syncing (uses SENSOR_COMPRESSION and SENSOR_TENSION sensors)
    SYNC_FEEDBACK_INTERVAL  = 0.5   # How often to check extruder direction
    SYNC_POSITION_TIMERANGE = 0.6   # Interval to compare movement
    SYNC_POSITION_MIN_DELTA = 0.001 # Min extruder move distance to be significant
    SYNC_STATE_NEUTRAL = 0
    SYNC_STATE_COMPRESSED = 1.
    SYNC_STATE_EXPANDED = -1.

    # Levels of logging
    LOG_ESSENTIAL = 0
    LOG_INFO      = 1
    LOG_DEBUG     = 2
    LOG_TRACE     = 3
    LOG_STEPPER   = 4
    LOG_LEVELS = ['ESSENTAL', 'INFO', 'DEBUG', 'TRACE', 'STEPPER']

    # Name used to save gcode state
    TOOLHEAD_POSITION_STATE = 'MMU_state'

    # Filament "grip" states
    FILAMENT_UNKNOWN_STATE = -1
    FILAMENT_RELEASE_STATE = 0
    FILAMENT_DRIVE_STATE   = 1
    FILAMENT_HOLD_STATE    = 2

    # mmu_vars.cfg variables
    VARS_MMU_REVISION                 = "mmu__revision"
    VARS_MMU_CALIB_CLOG_LENGTH        = "mmu_calibration_clog_length"
    VARS_MMU_ENABLE_ENDLESS_SPOOL     = "mmu_state_enable_endless_spool"
    VARS_MMU_ENDLESS_SPOOL_GROUPS     = "mmu_state_endless_spool_groups"
    VARS_MMU_TOOL_TO_GATE_MAP         = "mmu_state_tool_to_gate_map"
    VARS_MMU_GATE_STATUS              = "mmu_state_gate_status"
    VARS_MMU_GATE_MATERIAL            = "mmu_state_gate_material"
    VARS_MMU_GATE_COLOR               = "mmu_state_gate_color"
    VARS_MMU_GATE_FILAMENT_NAME       = "mmu_state_gate_filament_name"
    VARS_MMU_GATE_TEMPERATURE         = "mmu_state_gate_temperature"
    VARS_MMU_GATE_SPOOL_ID            = "mmu_state_gate_spool_id"
    VARS_MMU_GATE_SPEED_OVERRIDE      = "mmu_state_gate_speed_override"
    VARS_MMU_GATE_SELECTED            = "mmu_state_gate_selected"
    VARS_MMU_TOOL_SELECTED            = "mmu_state_tool_selected"
    VARS_MMU_LAST_TOOL                = "mmu_state_last_tool"
    VARS_MMU_FILAMENT_POS             = "mmu_state_filament_pos"
    VARS_MMU_FILAMENT_REMAINING       = "mmu_state_filament_remaining"
    VARS_MMU_FILAMENT_REMAINING_COLOR = "mmu_state_filament_remaining_color"
    VARS_MMU_CALIB_BOWDEN_LENGTHS     = "mmu_calibration_bowden_lengths" # Per-gate calibrated bowden lengths
    VARS_MMU_CALIB_BOWDEN_HOME        = "mmu_calibration_bowden_home"    # Was encoder, gate or gear sensor used as reference point
    VARS_MMU_GATE_STATISTICS_PREFIX   = "mmu_statistics_gate_"
    VARS_MMU_SWAP_STATISTICS          = "mmu_statistics_swaps"
    VARS_MMU_COUNTERS                 = "mmu_statistics_counters"
    VARS_MMU_ENCODER_RESOLUTION       = "mmu_encoder_resolution"
    VARS_MMU_GEAR_ROTATION_DISTANCES  = "mmu_gear_rotation_distances"

    VARS_MMU_CALIB_BOWDEN_LENGTH      = "mmu_calibration_bowden_length" # Deprecated (for upgrade only)
    VARS_MMU_GEAR_ROTATION_DISTANCE   = "mmu_gear_rotation_distance"    # Deprecated (for upgrade only)
    VARS_MMU_CALIB_PREFIX             = "mmu_calibration_"              # Deprecated (for upgrade only)

    # Mainsail/Fluid visualization of extruder colors and other attributes
    T_MACRO_COLOR_ALLGATES = 'allgates' # Color from gate map (all tools). Will add spool_id if spoolman is enabled
    T_MACRO_COLOR_GATEMAP  = 'gatemap'  # As per gatemap but hide empty tools. Will add spool_id if spoolman is enabled
    T_MACRO_COLOR_SLICER   = 'slicer'   # Color from slicer tool map
    T_MACRO_COLOR_OPTIONS  = [T_MACRO_COLOR_GATEMAP, T_MACRO_COLOR_SLICER, T_MACRO_COLOR_ALLGATES]

    # Spoolman integration - modes of operation
    SPOOLMAN_OFF           = 'off'      # Spoolman disabled
    SPOOLMAN_READONLY      = 'readonly' # Get filament attributes only
    SPOOLMAN_PUSH          = 'push'     # Local gatemap is the source or truth
    SPOOLMAN_PULL          = 'pull'     # Spoolman db is the source of truth
    SPOOLMAN_OPTIONS       = [SPOOLMAN_OFF, SPOOLMAN_READONLY, SPOOLMAN_PUSH, SPOOLMAN_PULL]
    SPOOLMAN_CONFIG_ERROR  = "Moonraker/spoolman may not be configured (check moonraker.log)"

    # Automap strategies
    AUTOMAP_NONE           = 'none'
    AUTOMAP_FILAMENT_NAME  = 'filament_name'
    AUTOMAP_SPOOL_ID       = 'spool_id'
    AUTOMAP_MATERIAL       = 'material'
    AUTOMAP_CLOSEST_COLOR  = 'closest_color'
    AUTOMAP_COLOR          = 'color'
    AUTOMAP_OPTIONS        = [AUTOMAP_NONE, AUTOMAP_FILAMENT_NAME, AUTOMAP_SPOOL_ID, AUTOMAP_MATERIAL, AUTOMAP_CLOSEST_COLOR, AUTOMAP_COLOR]

    EMPTY_GATE_STATS_ENTRY = {'pauses': 0, 'loads': 0, 'load_distance': 0.0, 'load_delta': 0.0, 'unloads': 0, 'unload_distance': 0.0, 'unload_delta': 0.0, 'load_failures': 0, 'unload_failures': 0, 'quality': -1.}

    W3C_COLORS = [('aliceblue','#F0F8FF'), ('antiquewhite','#FAEBD7'), ('aqua','#00FFFF'), ('aquamarine','#7FFFD4'), ('azure','#F0FFFF'), ('beige','#F5F5DC'),
                  ('bisque','#FFE4C4'), ('black','#000000'), ('blanchedalmond','#FFEBCD'), ('blue','#0000FF'), ('blueviolet','#8A2BE2'), ('brown','#A52A2A'),
                  ('burlywood','#DEB887'), ('cadetblue','#5F9EA0'), ('chartreuse','#7FFF00'), ('chocolate','#D2691E'), ('coral','#FF7F50'),
                  ('cornflowerblue','#6495ED'), ('cornsilk','#FFF8DC'), ('crimson','#DC143C'), ('cyan','#00FFFF'), ('darkblue','#00008B'), ('darkcyan','#008B8B'),
                  ('darkgoldenrod','#B8860B'), ('darkgray','#A9A9A9'), ('darkgreen','#006400'), ('darkgrey','#A9A9A9'), ('darkkhaki','#BDB76B'),
                  ('darkmagenta','#8B008B'), ('darkolivegreen','#556B2F'), ('darkorange','#FF8C00'), ('darkorchid','#9932CC'), ('darkred','#8B0000'),
                  ('darksalmon','#E9967A'), ('darkseagreen','#8FBC8F'), ('darkslateblue','#483D8B'), ('darkslategray','#2F4F4F'), ('darkslategrey','#2F4F4F'),
                  ('darkturquoise','#00CED1'), ('darkviolet','#9400D3'), ('deeppink','#FF1493'), ('deepskyblue','#00BFFF'), ('dimgray','#696969'),
                  ('dimgrey','#696969'), ('dodgerblue','#1E90FF'), ('firebrick','#B22222'), ('floralwhite','#FFFAF0'), ('forestgreen','#228B22'),
                  ('fuchsia','#FF00FF'), ('gainsboro','#DCDCDC'), ('ghostwhite','#F8F8FF'), ('gold','#FFD700'), ('goldenrod','#DAA520'), ('gray','#808080'),
                  ('green','#008000'), ('greenyellow','#ADFF2F'), ('grey','#808080'), ('honeydew','#F0FFF0'), ('hotpink','#FF69B4'), ('indianred','#CD5C5C'),
                  ('indigo','#4B0082'), ('ivory','#FFFFF0'), ('khaki','#F0E68C'), ('lavender','#E6E6FA'), ('lavenderblush','#FFF0F5'), ('lawngreen','#7CFC00'),
                  ('lemonchiffon','#FFFACD'), ('lightblue','#ADD8E6'), ('lightcoral','#F08080'), ('lightcyan','#E0FFFF'), ('lightgoldenrodyellow','#FAFAD2'),
                  ('lightgray','#D3D3D3'), ('lightgreen','#90EE90'), ('lightgrey','#D3D3D3'), ('lightpink','#FFB6C1'), ('lightsalmon','#FFA07A'),
                  ('lightseagreen','#20B2AA'), ('lightskyblue','#87CEFA'), ('lightslategray','#778899'), ('lightslategrey','#778899'),
                  ('lightsteelblue','#B0C4DE'), ('lightyellow','#FFFFE0'), ('lime','#00FF00'), ('limegreen','#32CD32'), ('linen','#FAF0E6'),
                  ('magenta','#FF00FF'), ('maroon','#800000'), ('mediumaquamarine','#66CDAA'), ('mediumblue','#0000CD'), ('mediumorchid','#BA55D3'),
                  ('mediumpurple','#9370DB'), ('mediumseagreen','#3CB371'), ('mediumslateblue','#7B68EE'), ('mediumspringgreen','#00FA9A'),
                  ('mediumturquoise','#48D1CC'), ('mediumvioletred','#C71585'), ('midnightblue','#191970'), ('mintcream','#F5FFFA'), ('mistyrose','#FFE4E1'),
                  ('moccasin','#FFE4B5'), ('navajowhite','#FFDEAD'), ('navy','#000080'), ('oldlace','#FDF5E6'), ('olive','#808000'),
                  ('olivedrab','#6B8E23'), ('orange','#FFA500'), ('orangered','#FF4500'), ('orchid','#DA70D6'), ('palegoldenrod','#EEE8AA'),
                  ('palegreen','#98FB98'), ('paleturquoise','#AFEEEE'), ('palevioletred','#DB7093'), ('papayawhip','#FFEFD5'), ('peachpuff','#FFDAB9'),
                  ('peru','#CD853F'), ('pink','#FFC0CB'), ('plum','#DDA0DD'), ('powderblue','#B0E0E6'), ('purple','#800080'), ('red','#FF0000'),
                  ('rosybrown','#BC8F8F'), ('royalblue','#4169E1'), ('saddlebrown','#8B4513'), ('salmon','#FA8072'), ('sandybrown','#F4A460'),
                  ('seagreen','#2E8B57'), ('seashell','#FFF5EE'), ('sienna','#A0522D'), ('silver','#C0C0C0'), ('skyblue','#87CEEB'), ('slateblue','#6A5ACD'),
                  ('slategray','#708090'), ('slategrey','#708090'), ('snow','#FFFAFA'), ('springgreen','#00FF7F'), ('steelblue','#4682B4'),
                  ('tan','#D2B48C'), ('teal','#008080'), ('thistle','#D8BFD8'), ('tomato','#FF6347'), ('turquoise','#40E0D0'), ('violet','#EE82EE'),
                  ('wheat','#F5DEB3'), ('white','#FFFFFF'), ('whitesmoke','#F5F5F5'), ('yellow','#FFFF00'), ('yellowgreen','#9ACD32')]

    UPGRADE_REMINDER = "Sorry but Happy Hare requires you to re-run this to complete the update:\ncd ~/Happy-Hare\n./install.sh\nMore details: https://github.com/moggieuk/Happy-Hare/wiki/Upgrade-Notice"

    def __init__(self, config):
        self.config = config
        self.printer = config.get_printer()
        self.reactor = self.printer.get_reactor()
        self.calibration_status = 0b0
        self.encoder_force_validation = False
        self.sync_feedback_last_state = 0. # 0 = Neutral
        self.sync_feedback_last_direction = 0 # 0 = Extruder not moving
        self.sync_feedback_operational = False
        self.w3c_colors = dict(self.W3C_COLORS)
        self.filament_remaining = 0.
        self._last_tool = self._next_tool = self.TOOL_GATE_UNKNOWN
        self._next_gate = None
        self.internal_test = False # True while running QA tests
        self.toolchange_retract = 0. # Set from mmu_macro_vars
        self._can_write_variables = True
        self.toolchange_purge_volume = 0.
        self.mmu_logger = None # Setup on connect
        self._standalone_sync = False # Used to indicate synced extruder intention whilst out of print
        self.has_leds = self.has_led_animation = False
        self.bowden_start_pos = None
        self.espooler_active = False
        self.has_blobifier = False # Post load blobbling macro (like BLOBIFIER)
        self.has_mmu_cutter = False # Post unload cutting macro (like EREC)

        # Event handlers
        self.printer.register_event_handler('klippy:connect', self.handle_connect)
        self.printer.register_event_handler("klippy:disconnect", self.handle_disconnect)
        self.printer.register_event_handler("klippy:ready", self.handle_ready)

        # Instruct users to re-run ./install.sh if version number changes
        self.config_version = config.getfloat('happy_hare_version', 2.2) # v2.2 was the last release before versioning
        if self.config_version is not None and self.config_version < self.VERSION:
            raise self.config.error("Looks like you upgraded (v%s -> v%s)?\n%s" % (self.config_version, self.VERSION, self.UPGRADE_REMINDER))

        # Detect Kalico (Danger Klipper) installation
        self.kalico = bool(self.printer.lookup_object('danger_options', False))

        # Setup remaining hardware like MMU toolhead --------------------------------------------------------
        # We setup MMU hardware during configuration since some hardware like endstop requires
        # configuration during the MCU config phase, which happens before klipper connection
        # This assumes that the hardware definition appears before the '[mmu]' section.
        # The default recommended install will guarantee this order
        self._setup_mmu_hardware(config)

        # Read user configuration ---------------------------------------------------------------------------
        #
        # Printer interaction config
        self.extruder_name = config.get('extruder', 'extruder')
        self.timeout_pause = config.getint('timeout_pause', 72000, minval=120)
        self.default_idle_timeout = config.getint('default_idle_timeout', -1, minval=120)
        self.pending_spool_id_timeout = config.getint('pending_spool_id_timeout', default=20, minval=-1) # Not currently exposed
        self.disable_heater = config.getint('disable_heater', 600, minval=60)
        self.default_extruder_temp = config.getfloat('default_extruder_temp', 200.)
        self.extruder_temp_variance = config.getfloat('extruder_temp_variance', 2., minval=1.)
        self.gcode_load_sequence = config.getint('gcode_load_sequence', 0)
        self.gcode_unload_sequence = config.getint('gcode_unload_sequence', 0)
        self.slicer_tip_park_pos = config.getfloat('slicer_tip_park_pos', 0., minval=0.)
        self.force_form_tip_standalone = config.getint('force_form_tip_standalone', 0, minval=0, maxval=1)
        self.autotune_rotation_distance = config.getint('autotune_rotation_distance', 0, minval=0, maxval=1) # autotune_rotation_distance
        self.autotune_bowden_length = config.getint('autotune_bowden_length', 0, minval=0, maxval=1) # autotune_bowden_length
        self.strict_filament_recovery = config.getint('strict_filament_recovery', 0, minval=0, maxval=1)
        self.filament_recovery_on_pause = config.getint('filament_recovery_on_pause', 1, minval=0, maxval=1)
        self.retry_tool_change_on_error = config.getint('retry_tool_change_on_error', 0, minval=0, maxval=1)
        self.print_start_detection = config.getint('print_start_detection', 1, minval=0, maxval=1)
        self.startup_home_if_unloaded = config.getint('startup_home_if_unloaded', 0, minval=0, maxval=1)
        self.startup_reset_ttg_map = config.getint('startup_reset_ttg_map', 0, minval=0, maxval=1)
        self.show_error_dialog = config.getint('show_error_dialog', 1, minval=0, maxval=1)

        # Internal macro overrides
        self.pause_macro = config.get('pause_macro', 'PAUSE')
        self.action_changed_macro = config.get('action_changed_macro', '_MMU_ACTION_CHANGED')
        self.print_state_changed_macro = config.get('print_state_changed_macro', '_MMU_PRINT_STATE_CHANGED')
        self.mmu_event_macro = config.get('mmu_event_macro', '_MMU_EVENT')
        self.form_tip_macro = config.get('form_tip_macro', '_MMU_FORM_TIP')
        self.pre_unload_macro = config.get('pre_unload_macro', '_MMU_PRE_UNLOAD')
        self.post_form_tip_macro = config.get('post_form_tip_macro', '_MMU_POST_FORM_TIP')
        self.post_unload_macro = config.get('post_unload_macro', '_MMU_POST_UNLOAD')
        self.pre_load_macro = config.get('pre_load_macro', '_MMU_PRE_LOAD')
        self.post_load_macro = config.get('post_load_macro', '_MMU_POST_LOAD_MACRO')
        self.unload_sequence_macro = config.get('unload_sequence_macro', '_MMU_UNLOAD_SEQUENCE')
        self.load_sequence_macro = config.get('load_sequence_macro', '_MMU_LOAD_SEQUENCE')
        self.espooler_start_macro = config.get('espooler_start_macro', '')
        self.espooler_stop_macro = config.get('espooler_stop_macro', '')
        self.error_dialog_macro = config.get('error_dialog_macro', '_MMU_ERROR_DIALOG') # Not exposed
        self.clear_position_macro = config.get('clear_position_macro', '_MMU_CLEAR_POSITION') # Not exposed
        self.save_position_macro = config.get('save_position_macro', '_MMU_SAVE_POSITION') # Not exposed
        self.restore_position_macro = config.get('restore_position_macro', '_MMU_RESTORE_POSITION') # Not exposed
        self.park_macro = config.get('park_macro', '_MMU_PARK') # Not exposed
        self.error_macro = config.get('error_macro', '_MMU_ERROR') # Not exposed

        # User default (reset state) gate map and TTG map
        self.default_ttg_map = list(config.getintlist('tool_to_gate_map', []))
        self.default_gate_status = list(config.getintlist('gate_status', []))
        self.default_gate_filament_name = list(config.getlist('gate_filament_name', []))
        self.default_gate_material = list(config.getlist('gate_material', []))
        self.default_gate_color = list(config.getlist('gate_color', []))
        self.default_gate_temperature = list(config.getintlist('gate_temperature', []))
        self.default_gate_spool_id = list(config.getintlist('gate_spool_id', []))
        self.default_gate_speed_override = list(config.getintlist('gate_speed_override', []))

        # Configuration for gate loading and unloading
        self.gate_homing_endstop = config.getchoice('gate_homing_endstop', {o: o for o in self.GATE_ENDSTOPS}, self.SENSOR_ENCODER)
        self.gate_endstop_to_encoder = config.getfloat('gate_endstop_to_encoder', 0., minval=0.)
        self.gate_unload_buffer = config.getfloat('gate_unload_buffer', 30., minval=0.) # How far to short bowden move to avoid overshooting the gate
        self.gate_homing_max = config.getfloat('gate_homing_max', 2 * self.gate_unload_buffer, minval=self.gate_unload_buffer)
        self.gate_preload_homing_max = config.getfloat('gate_preload_homing_max', self.gate_homing_max)
        self.gate_parking_distance = config.getfloat('gate_parking_distance', 23.) # Can be +ve or -ve
        self.gate_load_retries = config.getint('gate_load_retries', 1, minval=1, maxval=5)
        self.gate_autoload = config.getint('gate_autoload', 1, minval=0, maxval=1)
        self.gate_final_eject_distance = config.getfloat('gate_final_eject_distance', 0)
        self.bypass_autoload = config.getint('bypass_autoload', 1, minval=0, maxval=1)
        self.encoder_dwell = config.getfloat('encoder_dwell', 0.1, minval=0., maxval=2.) # Not exposed
        self.encoder_move_step_size = config.getfloat('encoder_move_step_size', 15., minval=5., maxval=25.) # Not exposed

        # Configuration for (fast) bowden move
        self.bowden_apply_correction = config.getint('bowden_apply_correction', 0, minval=0, maxval=1)
        self.bowden_allowable_load_delta = config.getfloat('bowden_allowable_load_delta', 10., minval=1.)
        self.bowden_allowable_unload_delta = config.getfloat('bowden_allowable_unload_delta', self.bowden_allowable_load_delta, minval=1.)
        self.bowden_move_error_tolerance = config.getfloat('bowden_move_error_tolerance', 60, minval=0, maxval=100) # Percentage of delta of move that results in error
        self.bowden_pre_unload_test = config.getint('bowden_pre_unload_test', 0, minval=0, maxval=1) # Check for bowden movement before full pull
        self.bowden_pre_unload_error_tolerance = config.getfloat('bowden_pre_unload_error_tolerance', 100, minval=0, maxval=100) # Allowable delta movement % before error

        # Configuration for extruder and toolhead homing
        self.extruder_force_homing = config.getint('extruder_force_homing', 0, minval=0, maxval=1)
        self.extruder_homing_endstop = config.getchoice('extruder_homing_endstop', {o: o for o in self.EXTRUDER_ENDSTOPS}, self.SENSOR_EXTRUDER_NONE)
        self.extruder_homing_max = config.getfloat('extruder_homing_max', 50., above=10.) # Extruder homing max
        self.extruder_homing_buffer = config.getfloat('extruder_homing_buffer', 30., minval=0.) # How far to short bowden load move to avoid overshooting
        self.extruder_collision_homing_step = config.getint('extruder_collision_homing_step', 3,  minval=2, maxval=5)
        self.toolhead_homing_max = config.getfloat('toolhead_homing_max', 20., minval=0.) # Toolhead sensor homing max
        self.toolhead_extruder_to_nozzle = config.getfloat('toolhead_extruder_to_nozzle', 0., minval=5.) # For "sensorless"
        self.toolhead_sensor_to_nozzle = config.getfloat('toolhead_sensor_to_nozzle', 0., minval=1.) # For toolhead sensor
        self.toolhead_entry_to_extruder = config.getfloat('toolhead_entry_to_extruder', 0., minval=0.) # For extruder (entry) sensor
        self.toolhead_residual_filament = config.getfloat('toolhead_residual_filament', 0., minval=0., maxval=50.) # +ve value = reduction of load length
        self.toolhead_ooze_reduction = config.getfloat('toolhead_ooze_reduction', 0., minval=-5., maxval=20.) # +ve value = reduction of load length
        self.toolhead_unload_safety_margin = config.getfloat('toolhead_unload_safety_margin', 10., minval=0.) # Extra unload distance
        self.toolhead_move_error_tolerance = config.getfloat('toolhead_move_error_tolerance', 60, minval=0, maxval=100) # Allowable delta movement % before error
        self.toolhead_post_load_tighten = config.getint('toolhead_post_load_tighten', 60, minval=0, maxval=100) # Whether to apply filament tightening move after load (if not synced)

        # Extra Gear/Extruder synchronization controls
        self.sync_to_extruder = config.getint('sync_to_extruder', 0, minval=0, maxval=1)
        self.sync_form_tip = config.getint('sync_form_tip', 0, minval=0, maxval=1)
        if self.mmu_machine.filament_always_gripped:
            self.sync_to_extruder = 1
            self.sync_form_tip = 1

        self.sync_multiplier_high = config.getfloat('sync_multiplier_high', 1.05, minval=1., maxval=2.)
        self.sync_multiplier_low = config.getfloat('sync_multiplier_low', 0.95, minval=0.5, maxval=1.)
        self.sync_feedback_enable = config.getint('sync_feedback_enable', 0, minval=0, maxval=1)

        # TMC current control
        self.extruder_collision_homing_current = config.getint('extruder_collision_homing_current', 50, minval=10, maxval=100)
        self.extruder_form_tip_current = config.getint('extruder_form_tip_current', 100, minval=100, maxval=150)
        self.sync_gear_current = config.getint('sync_gear_current', 50, minval=10, maxval=100)

        # Filament move speeds and accelaration
        self.gear_from_buffer_speed = config.getfloat('gear_from_buffer_speed', 150., minval=10.)
        self.gear_from_buffer_accel = config.getfloat('gear_from_buffer_accel', 400, minval=10.)
        self.gear_from_spool_speed = config.getfloat('gear_from_spool_speed', 60, minval=10.)
        self.gear_from_spool_accel = config.getfloat('gear_from_spool_accel', 100, minval=10.)
        self.gear_unload_speed = config.getfloat('gear_unload_speed', self.gear_from_spool_speed, minval=10.)
        self.gear_unload_accel = config.getfloat('gear_unload_accel', self.gear_from_spool_accel, minval=10.)
        self.gear_short_move_speed = config.getfloat('gear_short_move_speed', 60., minval=1.)
        self.gear_short_move_accel = config.getfloat('gear_short_move_accel', 400, minval=10.)
        self.gear_short_move_threshold = config.getfloat('gear_short_move_threshold', self.gate_homing_max, minval=1.)
        self.gear_homing_speed = config.getfloat('gear_homing_speed', 150, minval=1.)

        self.extruder_load_speed = config.getfloat('extruder_load_speed', 15, minval=1.)
        self.extruder_unload_speed = config.getfloat('extruder_unload_speed', 15, minval=1.)
        self.extruder_sync_load_speed = config.getfloat('extruder_sync_load_speed', 15., minval=1.)
        self.extruder_sync_unload_speed = config.getfloat('extruder_sync_unload_speed', 15., minval=1.)
        self.extruder_accel = config.getfloat('extruder_accel', 400, above=10.)
        self.extruder_homing_speed = config.getfloat('extruder_homing_speed', 15, minval=1.)

        self.gear_buzz_accel = config.getfloat('gear_buzz_accel', 1000, minval=10.) # Not exposed

        self.macro_toolhead_max_accel = config.getfloat('macro_toolhead_max_accel', 0, minval=0)
        self.macro_toolhead_min_cruise_ratio = config.getfloat('macro_toolhead_min_cruise_ratio', minval=0., below=1.)
        if self.macro_toolhead_max_accel == 0:
            self.macro_toolhead_max_accel = config.getsection('printer').getsection('toolhead').getint('max_accel', 5000)

        # Optional features
        self.has_filament_buffer = bool(config.getint('has_filament_buffer', 1, minval=0, maxval=1))
        self.espooler_min_distance = config.getfloat('espooler_min_distance', 50., above=0) # Not exposed
        self.preload_attempts = config.getint('preload_attempts', 1, minval=1, maxval=20) # How many times to try to grab the filament
        self.encoder_move_validation = config.getint('encoder_move_validation', 1, minval=0, maxval=1) # Use encoder to check load/unload movement
        self.enable_clog_detection = config.getint('enable_clog_detection', 2, minval=0, maxval=2)
        self.spoolman_support = config.getchoice('spoolman_support', {o: o for o in self.SPOOLMAN_OPTIONS}, self.SPOOLMAN_OFF)
        self.t_macro_color = config.getchoice('t_macro_color', {o: o for o in self.T_MACRO_COLOR_OPTIONS}, self.T_MACRO_COLOR_SLICER)
        self.default_enable_endless_spool = config.getint('enable_endless_spool', 0, minval=0, maxval=1)
        self.endless_spool_on_load = config.getint('endless_spool_on_load', 0, minval=0, maxval=1)
        self.endless_spool_eject_gate = config.getint('endless_spool_eject_gate', -1, minval=-1, maxval=self.num_gates - 1)
        self.default_endless_spool_groups = list(config.getintlist('endless_spool_groups', []))
        self.tool_extrusion_multipliers = []
        self.tool_speed_multipliers = []
        self.select_tool_macro = config.get('select_tool_macro', default=None)
        self.select_tool_num_switches = config.getint('select_tool_num_switches', default=0, minval=0)

        # Logging
        self.log_level = config.getint('log_level', 1, minval=0, maxval=4)
        self.log_file_level = config.getint('log_file_level', 2, minval=-1, maxval=4)
        self.log_statistics = config.getint('log_statistics', 0, minval=0, maxval=1)
        self.log_visual = config.getint('log_visual', 1, minval=0, maxval=1)
        self.log_startup_status = config.getint('log_startup_status', 1, minval=0, maxval=2)

        # Cosmetic console stuff
        self.console_stat_columns = list(config.getlist('console_stat_columns', ['unload', 'load', 'total']))
        self.console_stat_rows = list(config.getlist('console_stat_rows', ['total', 'job', 'job_average']))
        self.console_gate_stat = config.getchoice('console_gate_stat', {o: o for o in self.GATE_STATS_TYPES}, self.GATE_STATS_STRING)
        self.console_always_output_full = config.getint('console_always_output_full', 1, minval=0, maxval=1)

        # Turn off splash bling for boring people
        self.serious = config.getint('serious', 0, minval=0, maxval=1)

        # Currently hidden and testing options
        self.test_random_failures = config.getint('test_random_failures', 0, minval=0, maxval=1)
        self.test_disable_encoder = config.getint('test_disable_encoder', 0, minval=0, maxval=1)
        self.test_force_in_print = config.getint('test_force_in_print', 0, minval=0, maxval=1)

        # Klipper tuning (aka hacks)
        # Timer too close is a catch all error, however it has been found to occur on some systems during homing and probing
        # operations especially so with CANbus connected mcus. Happy Hare using many homing moves for reliable extruder loading
        # and unloading and enabling this option affords klipper more tolerance and avoids this dreaded error.
        self.update_trsync = config.getint('update_trsync', 0, minval=0, maxval=1)

        # Some CANbus boards are prone to this but it have been seen on regular USB boards where a comms
        # timeout will kill the print. Since it seems to occur only on homing moves perhaps because of too
        # high a microstep setting or speed. They can be safely retried to workaround.
        # This has been working well in practice.
        self.canbus_comms_retries = config.getint('canbus_comms_retries', 3, minval=1, maxval=10)

        # Older neopixels have very finiky timing and can generate lots of "Unable to obtain 'neopixel_result' response"
        # errors in klippy.log. This has been linked to subsequent Timer too close errors. An often cited workaround is
        # to increase BIT_MAX_TIME in neopixel.py. This option does that automatically for you to save dirtying klipper.
        self.update_bit_max_time = config.getint('update_bit_max_time', 0, minval=0, maxval=1)

        # Establish defaults for "reset" operation ----------------------------------------------------------
        # These lists are the defaults (used when reset) and will be overriden by values in mmu_vars.cfg...

        # Endless spool groups
        self.enable_endless_spool = self.default_enable_endless_spool
        if len(self.default_endless_spool_groups) > 0:
            if self.enable_endless_spool == 1 and len(self.default_endless_spool_groups) != self.num_gates:
                raise self.config.error("endless_spool_groups has a different number of values than the number of gates")
        else:
            self.default_endless_spool_groups = list(range(self.num_gates))
        self.endless_spool_groups = list(self.default_endless_spool_groups)

        # Components of the gate map (status, material, color, spool_id, filament name, temperature, and speed override)
        self.gate_map_vars = [ (self.VARS_MMU_GATE_STATUS, 'gate_status', self.GATE_UNKNOWN),
                               (self.VARS_MMU_GATE_FILAMENT_NAME, 'gate_filament_name', ""),
                               (self.VARS_MMU_GATE_MATERIAL, 'gate_material', ""),
                               (self.VARS_MMU_GATE_COLOR, 'gate_color', ""),
                               (self.VARS_MMU_GATE_TEMPERATURE, 'gate_temperature', int(self.default_extruder_temp)),
                               (self.VARS_MMU_GATE_SPOOL_ID, 'gate_spool_id', -1),
                               (self.VARS_MMU_GATE_SPEED_OVERRIDE, 'gate_speed_override', 100) ]

        for _, attr, default in self.gate_map_vars:
            default_attr_name = "default_" + attr
            default_attr = getattr(self, default_attr_name)
            if len(default_attr) > 0:
                if len(default_attr) != self.num_gates:
                    raise self.config.error("%s has different number of entries than the number of gates" % attr)
            else:
                default_attr.extend([default] * self.num_gates)
            setattr(self, attr, list(default_attr))
        self._update_gate_color_rgb()

        # Tool to gate mapping
        if len(self.default_ttg_map) > 0:
            if not len(self.default_ttg_map) == self.num_gates:
                raise self.config.error("tool_to_gate_map has different number of values than the number of gates")
        else:
            self.default_ttg_map = list(range(self.num_gates))
        self.ttg_map = list(self.default_ttg_map)

        # Tool speed and extrusion multipliers
        self.tool_extrusion_multipliers.extend([1.] * self.num_gates)
        self.tool_speed_multipliers.extend([1.] * self.num_gates)

        # Register GCODE commands ---------------------------------------------------------------------------
        self.gcode = self.printer.lookup_object('gcode')
        self.gcode_move = self.printer.load_object(config, 'gcode_move')

        # Logging and Stats
        self.gcode.register_command('MMU_RESET', self.cmd_MMU_RESET, desc = self.cmd_MMU_RESET_help)
        self.gcode.register_command('MMU_STATS', self.cmd_MMU_STATS, desc = self.cmd_MMU_STATS_help)
        self.gcode.register_command('MMU_STATUS', self.cmd_MMU_STATUS, desc = self.cmd_MMU_STATUS_help)
        self.gcode.register_command('MMU_SENSORS', self.cmd_MMU_SENSORS, desc = self.cmd_MMU_SENSORS_help)

        # Calibration
        self.gcode.register_command('MMU_CALIBRATE_GEAR', self.cmd_MMU_CALIBRATE_GEAR, desc=self.cmd_MMU_CALIBRATE_GEAR_help)
        self.gcode.register_command('MMU_CALIBRATE_ENCODER', self.cmd_MMU_CALIBRATE_ENCODER, desc=self.cmd_MMU_CALIBRATE_ENCODER_help)
        self.gcode.register_command('MMU_CALIBRATE_BOWDEN', self.cmd_MMU_CALIBRATE_BOWDEN, desc = self.cmd_MMU_CALIBRATE_BOWDEN_help)
        self.gcode.register_command('MMU_CALIBRATE_GATES', self.cmd_MMU_CALIBRATE_GATES, desc = self.cmd_MMU_CALIBRATE_GATES_help)
        self.gcode.register_command('MMU_CALIBRATE_TOOLHEAD', self.cmd_MMU_CALIBRATE_TOOLHEAD, desc = self.cmd_MMU_CALIBRATE_TOOLHEAD_help)

        # Motor control
        self.gcode.register_command('MMU_MOTORS_OFF', self.cmd_MMU_MOTORS_OFF, desc = self.cmd_MMU_MOTORS_OFF_help)
        self.gcode.register_command('MMU_SYNC_GEAR_MOTOR', self.cmd_MMU_SYNC_GEAR_MOTOR, desc=self.cmd_MMU_SYNC_GEAR_MOTOR_help)

        # Core MMU functionality
        self.gcode.register_command('MMU', self.cmd_MMU, desc = self.cmd_MMU_help)
        self.gcode.register_command('MMU_LOG', self.cmd_MMU_LOG, desc = self.cmd_MMU_LOG_help)
        self.gcode.register_command('MMU_HELP', self.cmd_MMU_HELP, desc = self.cmd_MMU_HELP_help)
        self.gcode.register_command('MMU_ENCODER', self.cmd_MMU_ENCODER, desc = self.cmd_MMU_ENCODER_help)
        self.gcode.register_command('MMU_LED', self.cmd_MMU_LED, desc = self.cmd_MMU_LED_help)
        self.gcode.register_command('MMU_HOME', self.cmd_MMU_HOME, desc = self.cmd_MMU_HOME_help)
        self.gcode.register_command('MMU_SELECT', self.cmd_MMU_SELECT, desc = self.cmd_MMU_SELECT_help)
        self.gcode.register_command('MMU_PRELOAD', self.cmd_MMU_PRELOAD, desc = self.cmd_MMU_PRELOAD_help)
        self.gcode.register_command('MMU_SELECT_BYPASS', self.cmd_MMU_SELECT_BYPASS, desc = self.cmd_MMU_SELECT_BYPASS_help)
        self.gcode.register_command('MMU_CHANGE_TOOL', self.cmd_MMU_CHANGE_TOOL, desc = self.cmd_MMU_CHANGE_TOOL_help)
        # TODO Currently cannot not registered directly as Tx commands because not visible by Mainsail/Fluuid
        # for tool in range(self.num_gates):
        #     self.gcode.register_command('T%d' % tool, self.cmd_MMU_CHANGE_TOOL, desc = "Change to tool T%d" % tool)
        self.gcode.register_command('MMU_LOAD', self.cmd_MMU_LOAD, desc=self.cmd_MMU_LOAD_help)
        self.gcode.register_command('MMU_EJECT', self.cmd_MMU_EJECT, desc = self.cmd_MMU_EJECT_help)
        self.gcode.register_command('MMU_UNLOAD', self.cmd_MMU_UNLOAD, desc = self.cmd_MMU_UNLOAD_help)
        self.gcode.register_command('MMU_PAUSE', self.cmd_MMU_PAUSE, desc = self.cmd_MMU_PAUSE_help)
        self.gcode.register_command('MMU_UNLOCK', self.cmd_MMU_UNLOCK, desc = self.cmd_MMU_UNLOCK_help)
        self.gcode.register_command('MMU_RECOVER', self.cmd_MMU_RECOVER, desc = self.cmd_MMU_RECOVER_help)

        # Endstops for print start / stop. Automatically called if printing from virtual SD-card
        self.gcode.register_command('MMU_PRINT_START', self.cmd_MMU_PRINT_START, desc = self.cmd_MMU_PRINT_START_help)
        self.gcode.register_command('MMU_PRINT_END', self.cmd_MMU_PRINT_END, desc = self.cmd_MMU_PRINT_END_help)

        # User Setup and Testing
        self.gcode.register_command('MMU_TEST_BUZZ_MOTOR', self.cmd_MMU_TEST_BUZZ_MOTOR, desc=self.cmd_MMU_TEST_BUZZ_MOTOR_help)
        self.gcode.register_command('MMU_TEST_GRIP', self.cmd_MMU_TEST_GRIP, desc = self.cmd_MMU_TEST_GRIP_help)
        self.gcode.register_command('MMU_TEST_LOAD', self.cmd_MMU_TEST_LOAD, desc=self.cmd_MMU_TEST_LOAD_help)
        self.gcode.register_command('MMU_TEST_MOVE', self.cmd_MMU_TEST_MOVE, desc = self.cmd_MMU_TEST_MOVE_help)
        self.gcode.register_command('MMU_TEST_HOMING_MOVE', self.cmd_MMU_TEST_HOMING_MOVE, desc = self.cmd_MMU_TEST_HOMING_MOVE_help)
        self.gcode.register_command('MMU_TEST_TRACKING', self.cmd_MMU_TEST_TRACKING, desc=self.cmd_MMU_TEST_TRACKING_help)
        self.gcode.register_command('MMU_TEST_CONFIG', self.cmd_MMU_TEST_CONFIG, desc = self.cmd_MMU_TEST_CONFIG_help)
        self.gcode.register_command('MMU_TEST_RUNOUT', self.cmd_MMU_TEST_RUNOUT, desc = self.cmd_MMU_TEST_RUNOUT_help)
        self.gcode.register_command('MMU_TEST_FORM_TIP', self.cmd_MMU_TEST_FORM_TIP, desc = self.cmd_MMU_TEST_FORM_TIP_help)

        # Soak Testing
        self.gcode.register_command('MMU_SOAKTEST_LOAD_SEQUENCE', self.cmd_MMU_SOAKTEST_LOAD_SEQUENCE, desc = self.cmd_MMU_SOAKTEST_LOAD_SEQUENCE_help)

        # Mapping stuff (TTG, Gate map, Slicer toolmap, Endless spool, Spoolman)
        self.gcode.register_command('MMU_TTG_MAP', self.cmd_MMU_TTG_MAP, desc = self.cmd_MMU_TTG_MAP_help)
        self.gcode.register_command('MMU_GATE_MAP', self.cmd_MMU_GATE_MAP, desc = self.cmd_MMU_GATE_MAP_help)
        self.gcode.register_command('MMU_ENDLESS_SPOOL', self.cmd_MMU_ENDLESS_SPOOL, desc = self.cmd_MMU_ENDLESS_SPOOL_help)
        self.gcode.register_command('MMU_CHECK_GATE', self.cmd_MMU_CHECK_GATE, desc = self.cmd_MMU_CHECK_GATE_help)
        self.gcode.register_command('MMU_TOOL_OVERRIDES', self.cmd_MMU_TOOL_OVERRIDES, desc = self.cmd_MMU_TOOL_OVERRIDES_help)
        self.gcode.register_command('MMU_SLICER_TOOL_MAP', self.cmd_MMU_SLICER_TOOL_MAP, desc = self.cmd_MMU_SLICER_TOOL_MAP_help)
        self.gcode.register_command('MMU_CALC_PURGE_VOLUMES', self.cmd_MMU_CALC_PURGE_VOLUMES, desc = self.cmd_MMU_CALC_PURGE_VOLUMES_help)
        self.gcode.register_command('MMU_SPOOLMAN', self.cmd_MMU_SPOOLMAN, desc = self.cmd_MMU_SPOOLMAN_help)

        # For use in user controlled load and unload macros
        self.gcode.register_command('_MMU_STEP_LOAD_GATE', self.cmd_MMU_STEP_LOAD_GATE, desc = self.cmd_MMU_STEP_LOAD_GATE_help)
        self.gcode.register_command('_MMU_STEP_UNLOAD_GATE', self.cmd_MMU_STEP_UNLOAD_GATE, desc = self.cmd_MMU_STEP_UNLOAD_GATE_help)
        self.gcode.register_command('_MMU_STEP_LOAD_BOWDEN', self.cmd_MMU_STEP_LOAD_BOWDEN, desc = self.cmd_MMU_STEP_LOAD_BOWDEN_help)
        self.gcode.register_command('_MMU_STEP_UNLOAD_BOWDEN', self.cmd_MMU_STEP_UNLOAD_BOWDEN, desc = self.cmd_MMU_STEP_UNLOAD_BOWDEN_help)
        self.gcode.register_command('_MMU_STEP_HOME_EXTRUDER', self.cmd_MMU_STEP_HOME_EXTRUDER, desc = self.cmd_MMU_STEP_HOME_EXTRUDER_help)
        self.gcode.register_command('_MMU_STEP_LOAD_TOOLHEAD', self.cmd_MMU_STEP_LOAD_TOOLHEAD, desc = self.cmd_MMU_STEP_LOAD_TOOLHEAD_help)
        self.gcode.register_command('_MMU_STEP_UNLOAD_TOOLHEAD', self.cmd_MMU_STEP_UNLOAD_TOOLHEAD, desc = self.cmd_MMU_STEP_UNLOAD_TOOLHEAD_help)
        self.gcode.register_command('_MMU_STEP_HOMING_MOVE', self.cmd_MMU_STEP_HOMING_MOVE, desc = self.cmd_MMU_STEP_HOMING_MOVE_help)
        self.gcode.register_command('_MMU_STEP_MOVE', self.cmd_MMU_STEP_MOVE, desc = self.cmd_MMU_STEP_MOVE_help)
        self.gcode.register_command('_MMU_STEP_SET_FILAMENT', self.cmd_MMU_STEP_SET_FILAMENT, desc = self.cmd_MMU_STEP_SET_FILAMENT_help)
        self.gcode.register_command('_MMU_M400', self.cmd_MMU_M400, desc = self.cmd_MMU_M400_help) # Wait on both movequeues

        # Internal handlers for Runout & Insertion for all sensor options
        self.gcode.register_command('__MMU_ENCODER_RUNOUT', self.cmd_MMU_ENCODER_RUNOUT, desc = self.cmd_MMU_ENCODER_RUNOUT_help)
        self.gcode.register_command('__MMU_ENCODER_INSERT', self.cmd_MMU_ENCODER_INSERT, desc = self.cmd_MMU_ENCODER_INSERT_help)
        self.gcode.register_command('__MMU_SENSOR_RUNOUT', self.cmd_MMU_SENSOR_RUNOUT, desc = self.cmd_MMU_SENSOR_RUNOUT_help)
        self.gcode.register_command('__MMU_SENSOR_REMOVE', self.cmd_MMU_SENSOR_REMOVE, desc = self.cmd_MMU_SENSOR_REMOVE_help)
        self.gcode.register_command('__MMU_SENSOR_INSERT', self.cmd_MMU_SENSOR_INSERT, desc = self.cmd_MMU_SENSOR_INSERT_help)

        # Initializer tasks
        self.gcode.register_command('__MMU_BOOTUP', self.cmd_MMU_BOOTUP, desc = self.cmd_MMU_BOOTUP_help) # Bootup tasks

        # Load development test commands
        _ = MmuTest(self)

        # Apply Klipper hacks -------------------------------------------------------------------------------
        if self.update_trsync: # Timer too close mitigation
            try:
                import mcu
                mcu.TRSYNC_TIMEOUT = max(mcu.TRSYNC_TIMEOUT, 0.05)
            except Exception as e:
                self.log_error("Unable to update TRSYNC_TIMEOUT: %s" % str(e))

        if self.update_bit_max_time: # Neopixel update error mitigation
            try:
                from extras import neopixel
                neopixel.BIT_MAX_TIME = max(neopixel.BIT_MAX_TIME, 0.000030)
            except Exception as e:
                self.log_error("Unable to update BIT_MAX_TIME: %s" % str(e))

        # Initialize state and statistics variables
        self.reinit()
        self._reset_statistics()
        self.counters = {}

    # Initialize MMU hardare. Note that logging not set up yet so use main klippy logger
    def _setup_mmu_hardware(self, config):
        logging.info("MMU: Hardware Initialization -------------------------------")

        self.mmu_machine = self.printer.lookup_object("mmu_machine")
        self.num_gates = self.mmu_machine.num_gates
        self.homing_extruder = self.mmu_machine.homing_extruder

        # Dynamically instantiate the selector class
        self.selector = globals()[self.mmu_machine.selector_type](self)
        if not isinstance(self.selector, BaseSelector):
            raise self.config.error("Invalid Selector class for MMU")

        # Now we can instantiate the MMU toolhead
        self.mmu_toolhead = MmuToolHead(config, self)
        rails = self.mmu_toolhead.get_kinematics().rails
        self.gear_rail = rails[1]
        self.mmu_extruder_stepper = self.mmu_toolhead.mmu_extruder_stepper # Is a MmuExtruderStepper if 'self.homing_extruder' is True

        # Setup filament sensors that are also used for homing (endstops). Must be done during initialization
        self.sensor_manager = MmuSensorManager(self)

        # Get optional encoder setup. TODO Multi-encoder: rework to default name to None and then use lookup to determine if present
        self.encoder_name = config.get('encoder_name', 'mmu_encoder')
        self.encoder_sensor = self.printer.lookup_object('mmu_encoder %s' % self.encoder_name, None)
        if not self.encoder_sensor:
            logging.warning("MMU: No [mmu_encoder] definition found in mmu_hardware.cfg. Assuming encoder is not available")

    def _setup_logging(self):
        # Setup background file based logging before logging any messages
        if self.mmu_logger is None and self.log_file_level >= 0:
            logfile_path = self.printer.start_args['log_file']
            dirname = os.path.dirname(logfile_path)
            if dirname is None:
                mmu_log = '/tmp/mmu.log'
            else:
                mmu_log = dirname + '/mmu.log'
            logging.info("MMU: Log: %s" % mmu_log)
            self.mmu_logger = MmuLogger(mmu_log)
            self.mmu_logger.log("\n\n\nMMU Startup -----------------------------------------------\n")

    def handle_connect(self):
        self._setup_logging()

        self.toolhead = self.printer.lookup_object('toolhead')
        self.sensor_manager.reset_active_unit(self.UNIT_UNKNOWN)

        # Sanity check extruder name
        extruder = self.printer.lookup_object(self.extruder_name, None)
        if not extruder:
            raise self.config.error("Extruder named '%s' not found on printer" % self.extruder_name)

        # See if we have a TMC controller capable of current control for filament collision detection and syncing
        # on gear_stepper and tip forming on extruder
        self.gear_tmc = self.extruder_tmc = None
        for chip in mmu_machine.TMC_CHIPS:
            if self.gear_tmc is None:
                self.gear_tmc = self.printer.lookup_object('%s %s' % (chip, mmu_machine.GEAR_STEPPER_CONFIG), None)
                if self.gear_tmc is not None:
                    self.log_debug("Found %s on gear_stepper. Current control enabled. Stallguard 'touch' homing possible." % chip)
            if self.extruder_tmc is None:
                self.extruder_tmc = self.printer.lookup_object("%s %s" % (chip, self.extruder_name), None)
                if self.extruder_tmc is not None:
                    self.log_debug("Found %s on extruder. Current control enabled. %s" % (chip, "Stallguard 'touch' homing possible." if self.homing_extruder else ""))
        if self.gear_tmc is None:
            self.log_debug("TMC driver not found for gear_stepper, cannot use current reduction for collision detection or while synchronized printing")
        if self.extruder_tmc is None:
            self.log_debug("TMC driver not found for extruder, cannot use current increase for tip forming move")

        # Establish gear_stepper initial gear_stepper and extruder currents
        self.gear_default_run_current = self.gear_tmc.get_status(0)['run_current'] if self.gear_tmc else None
        self.extruder_default_run_current = self.extruder_tmc.get_status(0)['run_current'] if self.extruder_tmc else None
        self.gear_percentage_run_current = self.gear_restore_percent_run_current = self.extruder_percentage_run_current = 100.

        # Use gc to find all active TMC current helpers - used for direct stepper current control
        self.tmc_current_helpers = {}
        refcounts = {}
        for obj in gc.get_objects():
            if isinstance(obj, TMCCommandHelper):
                ref_count = sys.getrefcount(obj)
                stepper_name = obj.stepper_name
                if stepper_name not in refcounts or ref_count > refcounts[stepper_name]:
                    refcounts[stepper_name] = ref_count
                    self.tmc_current_helpers[stepper_name] = obj.current_helper

        # Sanity check that required klipper options are enabled
        self.print_stats = self.printer.lookup_object("print_stats", None)
        if self.print_stats is None:
            self.log_debug("[virtual_sdcard] is not found in config, advanced state control is not possible")
        self.pause_resume = self.printer.lookup_object('pause_resume', None)
        if self.pause_resume is None:
            raise self.config.error("MMU requires [pause_resume] to work, please add it to your config!")

        # Remember user setting of idle_timeout so it can be restored (if not overridden)
        if self.default_idle_timeout < 0:
            self.default_idle_timeout = self.printer.lookup_object("idle_timeout").idle_timeout

        # Sanity check to see that mmu_vars.cfg is included. This will verify path because default deliberately has 'mmu_revision' entry
        self.save_variables = self.printer.lookup_object('save_variables', None)
        if self.save_variables:
            rd_var = self.save_variables.allVariables.get(self.VARS_MMU_GEAR_ROTATION_DISTANCE, None)
            revision_var = self.save_variables.allVariables.get(self.VARS_MMU_REVISION, None)
            if revision_var is None:
                self.save_variables.allVariables[self.VARS_MMU_REVISION] = 0
        else:
            rd_var = None
            revision_var = None
        if not self.save_variables or (rd_var is None and revision_var is None):
            raise self.config.error("Calibration settings file (mmu_vars.cfg) not found. Check [save_variables] section in mmu_macro_vars.cfg\nAlso ensure you only have a single [save_variables] section defined in your printer config and it contains the line: mmu__revision = 0. If not, add this line and restart")

        # Upgrade legacy or scalar variables to lists -------------------------------------------------------
        bowden_length = self.save_variables.allVariables.get(self.VARS_MMU_CALIB_BOWDEN_LENGTH, None)
        if bowden_length:
            self.log_debug("Upgrading %s variable" % (self.VARS_MMU_CALIB_BOWDEN_LENGTH))
            bowden_lengths = self._ensure_list_size([round(bowden_length, 1)], self.num_gates)
            self.save_variables.allVariables.pop(self.VARS_MMU_CALIB_BOWDEN_LENGTH, None)
            # Can't write file now so we let this occur naturally on next write
            self.save_variables.allVariables[self.VARS_MMU_CALIB_BOWDEN_LENGTHS] = bowden_lengths
            self.save_variables.allVariables[self.VARS_MMU_CALIB_BOWDEN_HOME] = self.gate_homing_endstop

        rotation_distance = self.save_variables.allVariables.get(self.VARS_MMU_GEAR_ROTATION_DISTANCE, None)
        if rotation_distance:
            self.log_debug("Upgrading %s and %s variables" % (self.VARS_MMU_GEAR_ROTATION_DISTANCE, self.VARS_MMU_CALIB_PREFIX))
            rotation_distances = []
            for i in range(self.num_gates):
                ratio = self.save_variables.allVariables.get("%s%d" % (self.VARS_MMU_CALIB_PREFIX, i), 0)
                rotation_distances.append(round(rotation_distance * ratio, 6))
                self.save_variables.allVariables.pop("%s%d" % (self.VARS_MMU_CALIB_PREFIX, i), None)
            self.save_variables.allVariables.pop(self.VARS_MMU_GEAR_ROTATION_DISTANCE, None)
            # Can't write file now so we let this occur naturally on next write
            self.save_variables.allVariables[self.VARS_MMU_GEAR_ROTATION_DISTANCES] = rotation_distances
        else:
            self.save_variables.allVariables.pop("%s0" % self.VARS_MMU_CALIB_PREFIX, None)

        # Load bowden length configuration (calibration set with MMU_CALIBRATE_BOWDEN) ----------------------
        self.bowden_lengths = self.save_variables.allVariables.get(self.VARS_MMU_CALIB_BOWDEN_LENGTHS, None)
        bowden_home = self.save_variables.allVariables.get(self.VARS_MMU_CALIB_BOWDEN_HOME, self.gate_homing_endstop)
        if self.mmu_machine.require_bowden_move:
            if self.bowden_lengths and bowden_home in self.GATE_ENDSTOPS:
                self.bowden_lengths = [-1 if x < 0 else x for x in self.bowden_lengths] # Ensure -1 value for uncalibrated
                # Ensure list size
                if len(self.bowden_lengths) == self.num_gates:
                    self.log_debug("Loaded saved bowden lengths: %s" % self.bowden_lengths)
                else:
                    self.log_error("Incorrect number of gates specified in %s. Adjusted length" % self.VARS_MMU_CALIB_BOWDEN_LENGTHS)
                    self.bowden_lengths = self._ensure_list_size(self.bowden_lengths, self.num_gates)

                # Ensure they are identical (just for optics) if variable_bowden_lengths is False
                if not self.mmu_machine.variable_bowden_lengths:
                    self.bowden_lengths = [self.bowden_lengths[0]] * self.num_gates

                self._adjust_bowden_lengths()
                if not any(x == -1 for x in self.bowden_lengths):
                    self.calibration_status |= self.CALIBRATED_BOWDENS
            else:
                self.log_always("Warning: Bowden lengths not found in mmu_vars.cfg. Probably not calibrated yet")
                self.bowden_lengths = [-1] * self.num_gates
        else:
            self.bowden_lengths = [0] * self.num_gates
            self.calibration_status |= self.CALIBRATED_BOWDENS
        self.save_variables.allVariables[self.VARS_MMU_CALIB_BOWDEN_LENGTHS] = self.bowden_lengths
        self.save_variables.allVariables[self.VARS_MMU_CALIB_BOWDEN_HOME] = bowden_home

        # Load gear rotation distance configuration (calibration set with MMU_CALIBRATE_GEAR) ---------------
        self.default_rotation_distance = self.gear_rail.steppers[0].get_rotation_distance()[0] # TODO Should probably be per gear in case they are disimilar?
        self.rotation_distances = self.save_variables.allVariables.get(self.VARS_MMU_GEAR_ROTATION_DISTANCES, None)
        if self.rotation_distances:
            self.rotation_distances = [-1 if x == 0 else x for x in self.rotation_distances] # Ensure -1 value for uncalibrated
            # Ensure list size
            if len(self.rotation_distances) == self.num_gates:
                self.log_debug("Loaded saved gear rotation distances: %s" % self.rotation_distances)
            else:
                self.log_error("Incorrect number of gates specified in %s. Adjusted length" % self.VARS_MMU_GEAR_ROTATION_DISTANCES)
                self.rotation_distances = self._ensure_list_size(self.rotation_distances, self.num_gates)

            # Ensure they are identical (just for optics) if variable_rotation_distances is False
            if not self.mmu_machine.variable_rotation_distances:
                self.rotation_distances = [self.rotation_distances[0]] * self.num_gates

            if self.rotation_distances[0] != -1:
                self.calibration_status |= self.CALIBRATED_GEAR_0
            if not any(x == -1 for x in self.rotation_distances):
                self.calibration_status |= self.CALIBRATED_GEAR_RDS
        else:
            self.log_always("Warning: Gear rotation distances not found in mmu_vars.cfg. Probably not calibrated yet")
            self.rotation_distances = [-1] * self.num_gates
        self.save_variables.allVariables[self.VARS_MMU_GEAR_ROTATION_DISTANCES] = self.rotation_distances

        # Load encoder configuration (calibration set with MMU_CALIBRATE_ENCODER) ---------------------------
        self.encoder_resolution = 1.0
        if self.has_encoder():
            self.encoder_resolution = self.encoder_sensor.get_resolution()
            self.encoder_sensor.set_logger(self.log_debug) # Combine with MMU log
            self.encoder_sensor.set_extruder(self.extruder_name)
            self.encoder_sensor.set_mode(self.enable_clog_detection)

            resolution = self.save_variables.allVariables.get(self.VARS_MMU_ENCODER_RESOLUTION, None)
            if resolution:
                self.encoder_resolution = resolution
                self.encoder_sensor.set_resolution(resolution)
                self.log_debug("Loaded saved encoder resolution: %.6f" % resolution)
                self.calibration_status |= self.CALIBRATED_ENCODER
            else:
                self.log_always("Warning: Encoder resolution not found in mmu_vars.cfg. Probably not calibrated")
        else:
            self.calibration_status |= self.CALIBRATED_ENCODER # Pretend we are calibrated to avoid warnings

        # The threshold (mm) that determines real encoder movement (set to 1.5 pulses of encoder. i.e. to allow one rougue pulse)
        self.encoder_min = 1.5 * self.encoder_resolution

        # Establish existence of Blobifier and MMU tip cutter
        # TODO: A little bit hacky until a more universal approach is implemented
        sequence_vars_macro = self.printer.lookup_object("gcode_macro _MMU_SEQUENCE_VARS", None)
        if sequence_vars_macro:
            self.has_blobifier = sequence_vars_macro.variables.get('user_post_load_extension', '') == "BLOBIFIER"
            self.has_mmu_cutter = sequence_vars_macro.variables.get('user_post_unload_extension', '') == "EREC_CUTTER_ACTION"

        # Sub components
        self.selector.handle_connect()

    def _ensure_list_size(self, lst, size, default_value=-1):
        lst = lst[:size]
        lst.extend([default_value] * (size - len(lst)))
        return lst

    def handle_disconnect(self):
        self.log_debug('Klipper disconnected!')

        # Sub components
        self.selector.handle_disconnect()

    def handle_ready(self):
        # Pull retraction length from macro config
        sequence_vars_macro = self.printer.lookup_object("gcode_macro _MMU_SEQUENCE_VARS", None)
        if sequence_vars_macro:
            park_toolchange = sequence_vars_macro.variables.get('park_toolchange',(0))
            self.toolchange_retract = park_toolchange[-1]

        # Reference correct extruder stepper which will definitely be available now
        self.mmu_extruder_stepper = self.mmu_toolhead.mmu_extruder_stepper
        if not self.homing_extruder:
            self.log_debug("Warning: Using original klipper extruder stepper. Extruder homing not possible")

        # Restore state (only if fully calibrated)
        self._load_persisted_state()

        # Setup events for managing internal print state machine
        self.printer.register_event_handler("idle_timeout:printing", self._handle_idle_timeout_printing)
        self.printer.register_event_handler("idle_timeout:ready", self._handle_idle_timeout_ready)
        self.printer.register_event_handler("idle_timeout:idle", self._handle_idle_timeout_idle)

        # Setup events for managing motor synchronization
        self.printer.register_event_handler("mmu:synced", self._handle_mmu_synced)
        self.printer.register_event_handler("mmu:unsynced", self._handle_mmu_unsynced)
        self.printer.register_event_handler("mmu:sync_feedback", self._handle_sync_feedback)
        self._setup_sync_feedback()

        self._setup_hotend_off_timer()
        self._setup_pending_spool_id_timer()
        self._clear_saved_toolhead_position()

        # This is a bit naughty to register commands here but I need to make sure we are the outermost wrapper
        try:
            prev_pause = self.gcode.register_command('PAUSE', None)
            if prev_pause is not None:
                self.gcode.register_command('__PAUSE', prev_pause)
                self.gcode.register_command('PAUSE', self.cmd_PAUSE, desc = self.cmd_PAUSE_help)
            else:
                self.log_error('No existing PAUSE macro found!')

            prev_resume = self.gcode.register_command('RESUME', None)
            if prev_resume is not None:
                self.gcode.register_command('__RESUME', prev_resume)
                self.gcode.register_command('RESUME', self.cmd_MMU_RESUME, desc = self.cmd_MMU_RESUME_help)
            else:
                self.log_error('No existing RESUME macro found!')

            prev_clear_pause = self.gcode.register_command('CLEAR_PAUSE', None)
            if prev_clear_pause is not None:
                self.gcode.register_command('__CLEAR_PAUSE', prev_clear_pause)
                self.gcode.register_command('CLEAR_PAUSE', self.cmd_CLEAR_PAUSE, desc = self.cmd_CLEAR_PAUSE_help)
            else:
                self.log_error('No existing CLEAR_PAUSE macro found!')

            prev_cancel = self.gcode.register_command('CANCEL_PRINT', None)
            if prev_cancel is not None:
                self.gcode.register_command('__CANCEL_PRINT', prev_cancel)
                self.gcode.register_command('CANCEL_PRINT', self.cmd_MMU_CANCEL_PRINT, desc = self.cmd_MMU_CANCEL_PRINT_help)
            else:
                self.log_error('No existing CANCEL_PRINT macro found!')
        except Exception as e:
            self.log_error('Error trying to wrap PAUSE/RESUME/CLEAR_PAUSE/CANCEL_PRINT macros: %s' % str(e))

        # Basic LED validation
        gcode_macro = self.printer.lookup_object("gcode_macro _MMU_SET_LED", None)
        if gcode_macro:
            mmu_leds = self.printer.lookup_object('mmu_leds', None)
<<<<<<< HEAD
            self.has_leds = True if mmu_leds else False
=======
            self.has_leds = bool(mmu_leds)
>>>>>>> 4c2beab8
            self.has_led_animation = mmu_leds.get_status().get('led_effect_module', False) if mmu_leds else False

            if self.has_leds:
                self.log_debug("LEDs support enabled %s" % "with optional animation" if self.has_led_animation else "")
            else:
                self.log_debug("LEDs support is not configured")
        else:
            self.log_error("LEDs macro _MMU_SET_LED not available")

        # Override user configuration based on actual h/w setup
        led_vars_macro = self.printer.lookup_object("gcode_macro _MMU_LED_VARS", None)
        if led_vars_macro:
            variables = led_vars_macro.variables
            led_vars = {}
            led_vars['led_enable'] = variables.get('led_enable', True) & self.has_leds
            led_vars['led_animation'] = variables.get('led_animation', True) & self.has_led_animation
            led_vars_macro.variables.update(led_vars)

        # Sub components
        self.selector.handle_ready()

        # Ensure sync_feedback starting state. This is mainly cosmetic because state is ensured when enabling
        self._update_sync_starting_state()

        # Schedule bootup tasks to run after klipper and hopefully spoolman have settled
        self._schedule_mmu_bootup_tasks(self.BOOT_DELAY)

    def reinit(self):
        self.is_enabled = self.runout_enabled = True
        self.runout_last_enable_time = self.reactor.monotonic()
        self.is_handling_runout = self.calibrating = False
        self.last_print_stats = self.paused_extruder_temp = self.reason_for_pause = None
        self.tool_selected = self._next_tool = self.gate_selected = self.TOOL_GATE_UNKNOWN
        self.unit_selected = self.UNIT_UNKNOWN # Which MMU unit is active if more than one
        self._last_toolchange = "Unknown"
        self.active_filament = {}
        self.filament_pos = self.FILAMENT_POS_UNKNOWN
        self.filament_direction = self.DIRECTION_UNKNOWN
        self.action = self.ACTION_IDLE
        self._clear_saved_toolhead_position()
        self._reset_job_statistics()
        self.print_state = self.resume_to_state = "ready"
        self.form_tip_vars = None # Current defaults of gcode variables for tip forming macro
        self._clear_slicer_tool_map()
        self.pending_spool_id = None # For automatic assignment of spool_id if set perhaps by rfid reader
        self.saved_toolhead_max_accel = None

        # Sub components
        self.selector.reinit()

    def _clear_slicer_tool_map(self):
        self.slicer_tool_map = {'tools': {}, 'referenced_tools': [], 'initial_tool': None, 'purge_volumes': []}
        self.slicer_color_rgb = [(0.,0.,0.)] * self.num_gates
        self._update_t_macros() # Clear 'color' on Tx macros if displaying slicer colors

    # Helper to infer type for setting gcode macro variables
    def _fix_type(self, s):
        try:
            return float(s)
        except ValueError:
            try:
                return int(s)
            except ValueError:
                return s

    # Compare unicode strings with optional case insensitivity
    def _compare_unicode(self, a, b, case_insensitive=True):
        a = unicodedata.normalize('NFKC', a)
        b = unicodedata.normalize('NFKC', b)
        if case_insensitive:
            a = a.lower()
            b = b.lower()
        return a == b

    # This retuns the hex color format without leading '#' E.g. ff00e0
    # PAUL TODO support alpha channel for color (Mainsail plugin supports)
    def _color_to_rgb_hex(self, color):
        if color in self.w3c_colors:
            color = self.w3c_colors.get(color)
        elif color == '':
            color = "#000000"
        rgb_hex = color.lstrip('#').lower()
        return rgb_hex

    # This retuns a convenient RGB fraction tuple for controlling LEDs E.g. (0.32, 0.56, 1.00)
    # or integer version (82, 143, 255)
    def _color_to_rgb_tuple(self, color, fraction=True):
        rgb_hex = self._color_to_rgb_hex(color)
        length = len(rgb_hex)
        if fraction:
            if length % 3 == 0:
                return tuple(round(float(int(rgb_hex[i:i + length // 3], 16)) / 255, 3) for i in range(0, length, length // 3))
            return (0.,0.,0.)
        else:
            if length % 3 == 0:
                return tuple(int(rgb_hex[i:i+2], 16) for i in (0, 2, 4))
            return (0,0,0)

    # Helper to return validated color string or None if invalid
    def _validate_color(self, color):
        color = color.lower()
        if color == "":
            return ""

        # Try w3c named color
        if color in self.w3c_colors:
            return color

        # Try RGB color
        color = color.lstrip('#').lower()
        x = re.search(r"^([a-f\d]{6})$", color)
        if x is not None and x.group() == color:
            return color

        return None # Not valid

    # Helper for finding the closest color
    # Example:
    #   color_list = ['123456', 'abcdef', '789abc', '4a7d9f', '010203']
    #   _find_closest_color('4b7d8e', color_list) returns '4a7d9f'
    def _find_closest_color(self, ref_color, color_list):
        weighted_euclidean_distance = lambda color1, color2, weights=(0.3, 0.59, 0.11): (
            sum(weights[i] * (a - b) ** 2 for i, (a, b) in enumerate(zip(color1, color2)))
        )
        ref_rgb = self._color_to_rgb_tuple(ref_color)
        min_distance = float('inf')
        closest_color = None
        for color in color_list:
            color_rgb = self._color_to_rgb_tuple(color)
            distance = weighted_euclidean_distance(ref_rgb, color_rgb)
            if distance < min_distance:
                min_distance = distance
                closest_color = color
        return closest_color, min_distance

    # Helper to keep parallel RGB color map updated when color changes
    def _update_gate_color_rgb(self):
        # Recalculate RGB map for easy LED support
        self.gate_color_rgb = [self._color_to_rgb_tuple(i) for i in self.gate_color]

    # Helper to keep parallel RGB color map updated when slicer color or TTG changes
    def _update_slicer_color_rgb(self):
        self.slicer_color_rgb = [(0.,0.,0.)] * self.num_gates
        for tool_key, tool_value in self.slicer_tool_map['tools'].items():
            tool = int(tool_key)
            gate = self.ttg_map[tool]
            self.slicer_color_rgb[gate] = self._color_to_rgb_tuple(tool_value['color'])
        self._update_t_macros()
        self.mmu_macro_event(self.MACRO_EVENT_GATE_MAP_CHANGED, "GATE=-1") # Cheat to force LED update

    # Helper to determine purge volume for toolchange
    def _get_purge_volume(self, from_tool, to_tool):
        fil_diameter = 1.75
        volume = 0.
        if to_tool >= 0:
            slicer_purge_volumes = self.slicer_tool_map['purge_volumes']
            if slicer_purge_volumes:
                if from_tool >= 0:
                    volume = slicer_purge_volumes[from_tool][to_tool]
                else:
                    # Assume worse case because we don't know from_tool
                    volume = max(row[to_tool] for row in slicer_purge_volumes)
            # Add volume of residual filament
            volume += math.pi * ((fil_diameter / 2) ** 2) * (self.filament_remaining + self.toolhead_residual_filament)
        return volume

    # Generate purge matrix based on filament colors
    def _generate_purge_matrix(self, tool_colors, purge_min, purge_max, multiplier):
        purge_vol_calc = PurgeVolCalculator(purge_min, purge_max, multiplier)

        # Build purge volume map (x=to_tool, y=from_tool)
        should_calc = lambda x,y: x < len(tool_colors) and y < len(tool_colors) and x != y
        purge_volumes = [
            [
                purge_vol_calc.calc_purge_vol_by_hex(tool_colors[y], tool_colors[x]) if should_calc(x,y) else 0
                for x in range(self.num_gates)
            ]
            for y in range(self.num_gates)
        ]
        return purge_volumes

    def _load_persisted_state(self):
        self.log_debug("Loading persisted MMU state")
        errors = []

        # Always load length of filament remaining in extruder (after cut) and last tool loaded
        self.filament_remaining = self.save_variables.allVariables.get(self.VARS_MMU_FILAMENT_REMAINING, self.filament_remaining)
        self._last_tool = self.save_variables.allVariables.get(self.VARS_MMU_LAST_TOOL, self._last_tool)

        # Load EndlessSpool config
        self.enable_endless_spool = self.save_variables.allVariables.get(self.VARS_MMU_ENABLE_ENDLESS_SPOOL, self.enable_endless_spool)
        endless_spool_groups = self.save_variables.allVariables.get(self.VARS_MMU_ENDLESS_SPOOL_GROUPS, self.endless_spool_groups)
        if len(endless_spool_groups) == self.num_gates:
            self.endless_spool_groups = endless_spool_groups
        else:
            errors.append("Incorrect number of gates specified in %s" % self.VARS_MMU_ENDLESS_SPOOL_GROUPS)

        # Load TTG map
        tool_to_gate_map = self.save_variables.allVariables.get(self.VARS_MMU_TOOL_TO_GATE_MAP, self.ttg_map)
        if len(tool_to_gate_map) == self.num_gates:
            self.ttg_map = tool_to_gate_map
        else:
            errors.append("Incorrect number of gates specified in %s" % self.VARS_MMU_TOOL_TO_GATE_MAP)

        # Load gate map
        for var, attr, _ in self.gate_map_vars:
            value = self.save_variables.allVariables.get(var, getattr(self, attr))
            if len(value) == self.num_gates:
                setattr(self, attr, value)
            else:
                errors.append("Incorrect number of gates specified with %s" % var)
        self._update_gate_color_rgb()

        # Load selected tool and gate
        tool_selected = self.save_variables.allVariables.get(self.VARS_MMU_TOOL_SELECTED, self.tool_selected)
        gate_selected = self.save_variables.allVariables.get(self.VARS_MMU_GATE_SELECTED, self.gate_selected)
        if not (
            self.TOOL_GATE_BYPASS <= gate_selected < self.num_gates and
            self.TOOL_GATE_BYPASS <= tool_selected < self.num_gates
        ):
            errors.append("Invalid tool or gate specified with %s or %s" % (self.VARS_MMU_TOOL_SELECTED, self.VARS_MMU_GATE_SELECTED))
            tool_selected = gate_selected = self.TOOL_GATE_UNKNOWN

        self.selector.restore_gate(gate_selected)
        self._set_gate_selected(gate_selected)
        self._set_tool_selected(tool_selected)
        self._ensure_ttg_match() # Ensure tool/gate consistency

        # Previous filament position
        self.filament_pos = self.save_variables.allVariables.get(self.VARS_MMU_FILAMENT_POS, self.filament_pos)

        if len(errors) > 0:
            self.log_always("Warning: Some persisted state was ignored because it contained errors:\n%s" % '\n'.join(errors))

        swap_stats = self.save_variables.allVariables.get(self.VARS_MMU_SWAP_STATISTICS, {})
        counters = self.save_variables.allVariables.get(self.VARS_MMU_COUNTERS, {})
        self.counters.update(counters)

        # Auto upgrade old names
        key_map = {"time_spent_loading": "load", "time_spent_unloading": "unload", "time_spent_paused": "pause"}
        swap_stats = {key_map.get(key, key): swap_stats[key] for key in swap_stats}
        swap_stats.pop('servo_retries', None) # Deprecated

        self.statistics.update(swap_stats)
        for gate in range(self.num_gates):
            self.gate_statistics[gate] = dict(self.EMPTY_GATE_STATS_ENTRY)
            gstats = self.save_variables.allVariables.get("%s%d" % (self.VARS_MMU_GATE_STATISTICS_PREFIX, gate), None)
            if gstats:
                self.gate_statistics[gate].update(gstats)

    def _schedule_mmu_bootup_tasks(self, delay=0.):
        waketime = self.reactor.monotonic() + delay
        self.reactor.register_callback(lambda pt: self._print_event("__MMU_BOOTUP"), waketime)

    cmd_MMU_BOOTUP_help = "Internal commands to complete bootup of MMU"
    def cmd_MMU_BOOTUP(self, gcmd):
        self.log_to_file(gcmd.get_commandline())
        fversion = lambda f: "v{}.".format(int(f)) + '.'.join("{:0<1}".format(d) for d in str(f).split('.')[1])

        try:
            # Splash...
            msg = '{1}(\_/){0}\n{1}( {0}*,*{1}){0}\n{1}(")_("){0} {5}{2}H{0}{3}a{0}{4}p{0}{2}p{0}{3}y{0} {4}H{0}{2}a{0}{3}r{0}{4}e{0} {1}%s{0} {2}R{0}{3}e{0}{4}a{0}{2}d{0}{3}y{0}{1}...{0}{6}' % fversion(self.config_version)
            self.log_always(msg, color=True)
            if self.kalico:
                self.log_error("Warning: You are running on Kalico (Danger-Klipper). Support is not guaranteed!")
            self._set_print_state("initialized")

            # Use pre-gate sensors to adjust gate map
            self.gate_status = self._validate_gate_status(self.gate_status)

            # Sanity check filament pos based only on non-intrusive tests and recover if necessary
            if self.sensor_manager.check_all_sensors_after(self.FILAMENT_POS_END_BOWDEN, self.gate_selected):
                self._set_filament_pos_state(self.FILAMENT_POS_LOADED, silent=True)
            elif (
                (self.filament_pos == self.FILAMENT_POS_LOADED and self.sensor_manager.check_any_sensors_after(self.FILAMENT_POS_END_BOWDEN, self.gate_selected) is False) or
                (self.filament_pos == self.FILAMENT_POS_UNLOADED and self.sensor_manager.check_any_sensors_in_path()) or
                self.filament_pos not in [self.FILAMENT_POS_LOADED, self.FILAMENT_POS_UNLOADED]
            ):
                self.recover_filament_pos(can_heat=False, message=True, silent=True)

            # Apply startup options
            if self.startup_reset_ttg_map:
                self._reset_ttg_map()

            if self.startup_home_if_unloaded and not self.check_if_not_calibrated(self.CALIBRATED_SELECTOR) and self.filament_pos == self.FILAMENT_POS_UNLOADED:
                self.home(0)

            if self.log_startup_status:
                self.log_always(self._mmu_visual_to_string())
                self._display_visual_state()
            self.report_necessary_recovery()

            if self.has_encoder():
                self.encoder_sensor.set_clog_detection_length(self.save_variables.allVariables.get(self.VARS_MMU_CALIB_CLOG_LENGTH, 15))
                self._disable_runout() # Initially disable clog/runout detection

            self.selector.filament_hold()
            self.movequeues_wait()

            # Sync with spoolman. Delay as long as possible to maximize the chance it is contactable after startup/reboot
            self._spoolman_sync()
        except Exception as e:
            self.log_error('Error booting up MMU: %s' % str(e))
        self.mmu_macro_event(self.MACRO_EVENT_RESTART)

    def wrap_gcode_command(self, command, exception=False, variables=None, wait=False):
        try:
            macro = command.split()[0]
            if variables is not None:
                gcode_macro = self.printer.lookup_object("gcode_macro %s" % macro)
                gcode_macro.variables.update(variables)
            self.log_trace("Running macro: %s%s" % (command, " (with override variables)" if variables is not None else ""))
            self.gcode.run_script_from_command(command)
            if wait:
                self.movequeues_wait()
        except Exception as e:
            if exception is not None:
                if exception:
                    raise MmuError("Error running %s: %s" % (macro, str(e)))
                else:
                    self.log_error("Error running %s: %s" % (macro, str(e)))
            else:
                raise

    def mmu_macro_event(self, event_name, params=""):
        if self.printer.lookup_object("gcode_macro %s" % self.mmu_event_macro, None) is not None:
            self.wrap_gcode_command("%s EVENT=%s %s" % (self.mmu_event_macro, event_name, params))

    # Wait on desired move queues
    def movequeues_wait(self, toolhead=True, mmu_toolhead=True):
        #self.log_trace("movequeues_wait(toolhead=%s, mmu_toolhead=%s)" % (toolhead, mmu_toolhead))
        if toolhead:
            self.toolhead.wait_moves()
        if mmu_toolhead:
            self.mmu_toolhead.wait_moves()

    # Dwell on desired move queues
    def movequeues_dwell(self, dwell, toolhead=True, mmu_toolhead=True):
        if dwell > 0.:
            if toolhead and mmu_toolhead:
                self.movequeues_sync()
            if toolhead:
                self.toolhead.dwell(dwell)
            if mmu_toolhead:
                self.mmu_toolhead.dwell(dwell)

    # Align timing of move queues
    def movequeues_sync(self):
        mmu_last_move = self.mmu_toolhead.get_last_move_time()
        last_move = self.toolhead.get_last_move_time()
        delta = mmu_last_move - last_move
        if delta > 0:
            self.toolhead.dwell(abs(delta))
        elif delta < 0:
            self.mmu_toolhead.dwell(abs(delta))


####################################
# LOGGING AND STATISTICS FUNCTIONS #
####################################

    def _get_action_string(self, action=None):
        if action is None:
            action = self.action

        return ("Idle" if action == self.ACTION_IDLE else
                "Loading" if action == self.ACTION_LOADING else
                "Unloading" if action == self.ACTION_UNLOADING else
                "Loading Ext" if action == self.ACTION_LOADING_EXTRUDER else
                "Exiting Ext" if action == self.ACTION_UNLOADING_EXTRUDER else
                "Forming Tip" if action == self.ACTION_FORMING_TIP else
                "Cutting Tip" if action == self.ACTION_CUTTING_TIP else
                "Heating" if action == self.ACTION_HEATING else
                "Checking" if action == self.ACTION_CHECKING else
                "Homing" if action == self.ACTION_HOMING else
                "Selecting" if action == self.ACTION_SELECTING else
                "Cutting Filament" if action == self.ACTION_CUTTING_FILAMENT else
                "Purging" if action == self.ACTION_PURGING else
                "Unknown") # Error case - should not happen

    def _get_sync_feedback_string(self, detail=False):
        if self.is_enabled and self.sync_feedback_enable and (self.sync_feedback_operational or detail):
            return 'compressed' if self.sync_feedback_last_state > 0.5 else 'expanded' if self.sync_feedback_last_state < -0.5 else 'neutral'
        return "disabled"

    def _get_bowden_progress(self):
        if (self.bowden_start_pos is not None):
            bowden_length = self._get_bowden_length(self.gate_selected)
            if bowden_length > 0:
                progress = (self.get_encoder_distance(dwell=None) - self.bowden_start_pos) / bowden_length
                if self.filament_direction == self.DIRECTION_UNLOAD:
                    progress = 1 - progress
                return round(max(0, min(100, progress * 100)))
        return -1

    # Returning new list() is so that clients like KlipperScreen sees the change
    def get_status(self, eventtime):
        status = {
            'enabled': self.is_enabled,
             # TODO Should rest of this section be in a conditional if self.is_enabled: block for performance?
            'num_gates': self.num_gates,
            'is_paused': self.is_mmu_paused(),
            'is_locked': self.is_mmu_paused(), # Alias for is_paused (deprecated)
            'is_homed': self.selector.is_homed,
            'is_in_print': self.is_in_print(),
            'tool': self.tool_selected,
            'gate': self._next_gate if self._next_gate is not None else self.gate_selected,
            'active_filament': self.active_filament,
            'last_tool': self._last_tool,
            'next_tool': self._next_tool,
            'toolchange_purge_volume': self.toolchange_purge_volume,
            'last_toolchange': self._last_toolchange,
            'runout': self.is_handling_runout, # Deprecated (use operation)
            'operation': self.saved_toolhead_operation,
            'filament': "Loaded" if self.filament_pos == self.FILAMENT_POS_LOADED else
                        "Unloaded" if self.filament_pos == self.FILAMENT_POS_UNLOADED else
                        "Unknown",
            'filament_position': self.mmu_toolhead.get_position()[1],
            'filament_pos': self.filament_pos, # State machine position
            'filament_direction': self.filament_direction,
            'ttg_map': self.ttg_map,
            'endless_spool_groups': self.endless_spool_groups,
            'gate_status': self.gate_status,
            'gate_filament_name': self.gate_filament_name,
            'gate_material': self.gate_material,
            'gate_color': self.gate_color,
            'gate_temperature': self.gate_temperature,
            'gate_spool_id': self.gate_spool_id,
            'gate_speed_override': self.gate_speed_override,
            'gate_color_rgb': self.gate_color_rgb,
            'slicer_color_rgb': self.slicer_color_rgb,
            'tool_extrusion_multipliers': self.tool_extrusion_multipliers,
            'tool_speed_multipliers': self.tool_speed_multipliers,
            'slicer_tool_map': self.slicer_tool_map,
            'action': self._get_action_string(),
            'has_bypass': self.selector.has_bypass(),
            'sync_drive': self.mmu_toolhead.is_synced(),
            'sync_feedback_state': self._get_sync_feedback_string(),
            'sync_feedback_enabled': bool(self.sync_feedback_enable),
            'print_state': self.print_state,
            'clog_detection': self.enable_clog_detection, # TODO: Rename clog_detection_enabled
            'endless_spool': self.enable_endless_spool, # TODO: Rename endless_spool_enabled
            'print_start_detection': self.print_start_detection, # For Klippain. Not really sure it is necessary
            'reason_for_pause': self.reason_for_pause if self.is_mmu_paused() else "",
            'extruder_filament_remaining': self.filament_remaining + self.toolhead_residual_filament,
            'spoolman_support': self.spoolman_support,
            'enable_spoolman': int(not self.spoolman_support == self.SPOOLMAN_OFF), # Legacy
            'selector_type': self.mmu_machine.selector_type,
            'bowden_progress': self._get_bowden_progress(),
            'espooler_active': 'rewind' if self.espooler_active else '' # 'assist' not supported yet
        }
        status.update(self.selector.get_status())
        status['sensors'] = self.sensor_manager.get_status()
        if self.has_encoder():
            status['encoder'] = self.encoder_sensor.get_status(eventtime)
        return status

    def _reset_statistics(self):
        self.statistics = {}
        self.last_statistics = {}
        self.track = {}
        self.gate_statistics = []
        for _ in range(self.num_gates):
            self.gate_statistics.append(dict(self.EMPTY_GATE_STATS_ENTRY))
        self._reset_job_statistics()

    def _reset_job_statistics(self):
        self.job_statistics = {}

    def _track_time_start(self, name):
        self.track[name] = self.toolhead.get_last_move_time()

    def _track_time_end(self, name):
        if name not in self.track:
            return # Timer not initialized
        self.statistics.setdefault(name, 0)
        self.job_statistics.setdefault(name, 0)
        elapsed = self.toolhead.get_last_move_time() - self.track[name]
        self.statistics[name] += elapsed
        self.job_statistics[name] += elapsed
        self.last_statistics[name] = elapsed

    @contextlib.contextmanager
    def _wrap_track_time(self, name):
        self._track_time_start(name)
        try:
            yield self
        finally:
            self._track_time_end(name)

    def _track_swap_completed(self):
        self.statistics.setdefault('total_swaps', 0)
        self.job_statistics.setdefault('total_swaps', 0)
        self.statistics.setdefault('swaps_since_pause', 0)
        self.statistics.setdefault('swaps_since_pause_record', 0)

        self.statistics['swaps_since_pause'] += 1
        self.statistics['swaps_since_pause_record'] = max(self.statistics['swaps_since_pause_record'], self.statistics['swaps_since_pause'])
        self.statistics['total_swaps'] += 1
        self.job_statistics['total_swaps'] += 1

    def _track_pause_start(self):
        self.statistics.setdefault('total_pauses', 0)
        self.job_statistics.setdefault('total_pauses', 0)

        self.statistics['total_pauses'] += 1
        self.job_statistics['total_pauses'] += 1
        self.statistics['swaps_since_pause'] = 0

        self._track_time_start('pause')
        self._track_gate_statistics('pauses', self.gate_selected)

    def _track_pause_end(self):
        self._track_time_end('pause')

    # Per gate tracking
    def _track_gate_statistics(self, key, gate, count=1):
        try:
            if gate >= 0:
                if isinstance(count, float):
                    self.gate_statistics[gate][key] = round(self.gate_statistics[gate][key] + count, 3)
                else:
                    self.gate_statistics[gate][key] += count
        except Exception as e:
            self.log_debug("Exception whilst tracking gate stats: %s" % str(e))

    def _seconds_to_short_string(self, seconds):
        if isinstance(seconds, (float, int)) or seconds.isnumeric():
            s = int(seconds)
            h = s // 3600
            m = (s // 60) % 60
            ms = int(round((seconds * 1000) % 1000, 0))
            s = s % 60

            if h > 0:
                return "{hour}:{min:0>2}:{sec:0>2}".format(hour=h, min=m, sec=s)
            if m > 0:
                return "{min}:{sec:0>2}".format(min=m, sec=s)
            if s >= 10:
                return "{sec}.{tenths}".format(sec=s, tenths=int(round(ms / 100, 0)))
            return "{sec}.{hundreds:0>2}".format(sec=s, hundreds=int(round(ms / 10, 0)))
        return seconds

    def _seconds_to_string(self, seconds):
        result = ""
        hours = int(math.floor(seconds / 3600.))
        if hours >= 1:
            result += "%d hours " % hours
        minutes = int(math.floor(seconds / 60.) % 60)
        if hours >= 1 or minutes >= 1:
            result += "%d minutes " % minutes
        result += "%d seconds" % int((math.floor(seconds) % 60))
        return result

    def _swap_statistics_to_string(self, total=True):
        #
        # +-----------+---------------------+----------------------+----------+
        # |  114(46)  |      unloading      |       loading        | complete |
        # |   swaps   | pre  |   -   | post | pre  |   -   | post  |   swap   |
        # +-----------+------+-------+------+------+-------+-------+----------+
        # |   total   | 0:07 | 47:19 | 0:00 | 0:01 | 37:11 | 33:39 |  2:00:38 |
        # |     - avg | 0:00 |  0:24 | 0:00 | 0:00 |  0:19 |  0:17 |     1:03 |
        # | this job  | 0:00 | 10:27 | 0:00 | 0:00 |  8:29 |  8:30 |    28:02 |
        # |     - avg | 0:00 |  0:13 | 0:00 | 0:00 |  0:11 |  0:11 |     0:36 |
        # |      last | 0:00 |  0:12 | 0:00 | 0:00 |  0:10 |  0:14 |     0:39 |
        # +-----------+------+-------+------+------+-------+-------+----------+
        # Time spent paused: ...
        #
        msg = "MMU Statistics:\n"
        lifetime = self.statistics
        job = self.job_statistics
        last = self.last_statistics
        total = self.console_always_output_full or total or not self.is_in_print()

        table_column_order = ['pre_unload', 'unload', 'post_unload', 'pre_load', 'load', 'post_load', 'total']
        table_include_columns = self._list_intersection(table_column_order, self.console_stat_columns) # To maintain the correct order and filter incorrect ones

        table_row_options = ['total', 'total_average', 'job', 'job_average', 'last']
        table_include_rows = self._list_intersection(self.console_stat_rows, table_row_options) # Keep the user provided order

        # Remove totals from table if not in print and not forcing total
        if not self.console_always_output_full and not total:
            if 'total'         in table_include_rows: table_include_rows.remove('total')
            if 'total_average' in table_include_rows: table_include_rows.remove('total_average')
        if not self.is_in_print():
            if 'job'           in table_include_rows: table_include_rows.remove('job')
            if 'job_average'   in table_include_rows: table_include_rows.remove('job_average')

        if len(table_include_rows) > 0:
            # Map the row names (as described in macro_vars) to the proper values. stats is mandatory
            table_rows_map = {
                'total':         {'stats': lifetime, 'name': 'total '},
                'total_average': {'stats': lifetime, 'name': UI_CASCADE + ' avg', 'devide': lifetime.get('total_swaps', 1)},
                'job':           {'stats': job,      'name': 'this job '},
                'job_average':   {'stats': job,      'name': UI_CASCADE + ' avg', 'devide': job.get('total_swaps', 1)},
                'last':          {'stats': last,     'name': 'last'}
            }
            # Map the saved timing values to proper column titles
            table_headers_map = {
                'pre_unload': 'pre',
                'unload': '-',
                'post_unload': 'post',
                'pre_load': 'pre',
                'load': '-',
                'post_load': 'post',
                'total': 'swap'
            }
            # Group the top headers map. Omit the first column, because that'll be filled with the nr. of swaps
            table_extra_headers_map = {
                'unloading': ['pre_unload', 'unload', 'post_unload'],
                'loading': ['pre_load', 'load', 'post_load'],
                'complete': ['total']
            }
            # Extract the table headers that will be used
            table_headers = [table_headers_map[key] for key in table_include_columns]
            # Insert the first column. This is normally empty but will sit below the number of swaps
            table_headers.insert(0, 'swaps')

            # Filter out the top (group) headers ( If none of the unload columns are present, unloading can be removed)
            table_extra_headers = [key for key, values in table_extra_headers_map.items() if self._list_intersection(values, table_include_columns)]

            # Dictionary keys have no predefined order, so re-order them (Lucky the columns are alphabetical)
            table_extra_headers.sort(reverse=True)
            # Include the number of swaps in the top-left corner of the table
            if self.is_in_print():
                if total:
                    table_extra_headers.insert(0, '%d(%d)' % (lifetime.get('total_swaps', 0), job.get('total_swaps', 0)))
                else:
                    table_extra_headers.insert(0, '%d' % (job.get('total_swaps', 0)))
            else:
                table_extra_headers.insert(0, '%d' % (lifetime.get('total_swaps', 0)))

            # Build the table and populate with times
            table = []
            for row in table_include_rows:
                name = table_rows_map[row].get('name', row)
                stats = table_rows_map[row]['stats']
                devide = max(1, table_rows_map[row].get('devide', 1))
                table.append([name])
                table[-1].extend(["-" if key not in stats else self._seconds_to_short_string(stats.get(key, 0) / devide) for key in table_include_columns])

            # Calculate the needed column widths (The +2 is for a margin on both ends)
            column_extra_header_widths = [len(table_extra_header) + 2 for table_extra_header in table_extra_headers]
            column_widths =              [max(len(table_headers[c]), max(len(row[c]) for row in table)) + 2 for c in range(len(table_include_columns) + 1) ]

            # If an 'extra_header' is wider then the sum of the columns beneath it, widen up those columns
            for i, w in enumerate(column_extra_header_widths):
                start = sum(max(1, len(self._list_intersection(table_extra_headers_map.get(table_extra_header, ['']), table_include_columns)))
                    for table_extra_header in table_extra_headers[0:i])
                end = start + max(1, len(self._list_intersection(table_extra_headers_map.get(table_extra_headers[i], ['']), table_include_columns)))
                while (sum(column_widths[start:end]) + (end - start - 1)) < w:
                    for c in range(start, end):
                        column_widths[c] += 1
                column_extra_header_widths[i] = sum(column_widths[start:end]) + (end - start - 1)

            # Build the table header
            msg += UI_BOX_TL    + UI_BOX_T.join([UI_BOX_H * width for width in column_extra_header_widths]) + UI_BOX_TR + "\n"
            msg += UI_BOX_V     + UI_BOX_V.join([table_extra_headers[i].center(column_extra_header_widths[i], UI_SEPARATOR)
                for i in range(len(column_extra_header_widths))]) + UI_BOX_V + "\n"
            msg += UI_BOX_V     + UI_BOX_V.join([table_headers[i].center(column_widths[i], UI_SEPARATOR)
                for i in range(len(column_widths))]) + UI_BOX_V + "\n"
            msg += UI_BOX_L     + UI_BOX_M.join([UI_BOX_H * (width) for width in column_widths]) + UI_BOX_R + "\n"

            # Build the table body
            for row in table:
                msg += UI_BOX_V + UI_BOX_V.join([row[i].rjust(column_widths[i] - 1, UI_SEPARATOR) + UI_SEPARATOR
                    for i in range(len(column_widths))]) + UI_BOX_V + "\n"

            # Table footer
            msg += UI_BOX_BL    + UI_BOX_B.join([UI_BOX_H * width for width in column_widths]) + UI_BOX_BR + "\n"

        # Pause data
        if total:
            msg += "\n%s spent paused over %d pauses (All time)" % (self._seconds_to_short_string(lifetime.get('pause', 0)), lifetime.get('total_pauses', 0))
        if self.is_in_print():
            msg += "\n%s spent paused over %d pauses (This job)" % (self._seconds_to_short_string(job.get('pause', 0)), job.get('total_pauses', 0))
        msg += "\nNumber of swaps since last incident: %d (Record: %d)" % (lifetime.get('swaps_since_pause', 0), lifetime.get('swaps_since_pause_record', 0))

        return msg

    def _list_intersection(self, list1, list2):
        result = []
        for item in list1:
            if item in list2:
                result.append(item)
        return result

    def _dump_statistics(self, force_log=False, total=False, job=False, gate=False, detail=False, showcounts=False):
        msg = ""
        if self.log_statistics or force_log:
            if job or total:
                msg += self._swap_statistics_to_string(total=total)
            if self._can_use_encoder() and gate:
                m,d = self._gate_statistics_to_string()
                msg += "\n\n" if msg != "" else ""
                msg += m
                if detail:
                    msg += "\n" if msg != "" else ""
                    msg += d

        if showcounts and self.counters:
            if msg:
                msg += "\n\n"
            msg += "Consumption counters:\n"
            for counter, metric in self.counters.items():
                if metric['limit'] >= 0 and metric['count'] > metric['limit']:
                    msg += "Count %s: %d (above limit %d), Warning: %s" % (counter, metric['count'], metric['limit'], metric.get('warning', ""))
                elif metric['limit'] >= 0:
                    msg += "Count %s: %d (limit %d%s)\n" % (counter, metric['count'], metric['limit'], ", will pause" if metric.get('pause', False) else "")
                else:
                    msg += "Count %s: %d\n" % (counter, metric['count'])

        if msg:
            self.log_always(msg)

    def _gate_statistics_to_string(self):
        msg = "Gate Statistics:\n"
        dbg = ""
        t = self.console_gate_stat
        for gate in range(self.num_gates):
            #rounded = {k:round(v,1) if isinstance(v,float) else v for k,v in self.gate_statistics[gate].items()}
            rounded = self.gate_statistics[gate]
            load_slip_percent = (rounded['load_delta'] / rounded['load_distance']) * 100 if rounded['load_distance'] != 0. else 0.
            unload_slip_percent = (rounded['unload_delta'] / rounded['unload_distance']) * 100 if rounded['unload_distance'] != 0. else 0.
            quality = rounded['quality']
            # Give the gate a reliability grading based on "quality" which is based on slippage
            if t == 'percentage':
                status = '%s%%' % min(100, round(quality * 100, 1)) if quality >= 0 else "n/a"
            elif quality < 0:
                status = UI_EMOTICONS[0] if t == 'emoticon' else "n/a"
            elif quality >= 0.985:
                status = UI_EMOTICONS[1] if t == 'emoticon' else "Perfect"
            elif quality >= 0.965:
                status = UI_EMOTICONS[2] if t == 'emoticon' else "Great"
            elif quality >= 0.95:
                status = UI_EMOTICONS[3] if t == 'emoticon' else "Good"
            elif quality >= 0.925:
                status = UI_EMOTICONS[4] if t == 'emoticon' else "Marginal"
            elif quality >= 0.90:
                status = UI_EMOTICONS[5] if t == 'emoticon' else "Degraded"
            elif quality >= 0.85:
                status = UI_EMOTICONS[6] if t == 'emoticon' else "Poor"
            else:
                status = UI_EMOTICONS[7] if t == 'emoticon' else "Terrible"
            msg += "%d:%s" % (gate, status)
            msg += ", " if gate < (self.num_gates - 1) else ""
            dbg += "\nGate %d: " % gate
            dbg += "Load: (monitored: %.1fmm slippage: %.1f%%)" % (rounded['load_distance'], load_slip_percent)
            dbg += "; Unload: (monitored: %.1fmm slippage: %.1f%%)" % (rounded['unload_distance'], unload_slip_percent)
            dbg += "; Failures: (load: %d unload: %d pauses: %d)" % (rounded['load_failures'], rounded['unload_failures'], rounded['pauses'])
            dbg += "; Quality: %.1f%%" % ((rounded['quality'] * 100.) if rounded['quality'] >= 0. else 0.)
        return msg, dbg

    def _persist_gate_statistics(self):
        for gate in range(self.num_gates):
            self.save_variable("%s%d" % (self.VARS_MMU_GATE_STATISTICS_PREFIX, gate), self.gate_statistics[gate])
        # Good place to persist current clog length
        if self.has_encoder():
            self.save_variable(self.VARS_MMU_CALIB_CLOG_LENGTH, round(self.encoder_sensor.get_clog_detection_length(), 1))
        self.write_variables()

    def _persist_swap_statistics(self):
        self.statistics = {key: round(value, 2) if isinstance(value, float) else value for key, value in self.statistics.items()}
        self.save_variable(self.VARS_MMU_SWAP_STATISTICS, self.statistics, write=True)

    def _persist_counters(self):
        self.save_variable(self.VARS_MMU_COUNTERS, self.counters, write=True)

    def _color_message(self, msg):
        # 0=end_color, 1=grey, 2=red, 3=green, 4=blue, 5=bold_on, 6=bold_off
        html_msg = msg.format('</span>', '<span style=\"color:#C0C0C0\">', '<span style=\"color:#FF69B4\">', '<span style=\"color:#90EE90\">', '<span style=\"color:#87CEEB\">', '<b>', '</b>')
        msg = re.sub(r'\{\d\}', '', msg)
        if self.serious:
            html_msg = msg
        return html_msg, msg

    def log_to_file(self, msg, prefix='> '):
        msg = "%s%s" % (prefix, msg)
        if self.mmu_logger:
            self.mmu_logger.log(msg)

    def log_error(self, msg, color=False):
        html_msg, msg = self._color_message(msg) if color else (msg, msg)
        if self.mmu_logger:
            self.mmu_logger.log(msg)
        self.gcode.respond_raw("!! %s" % html_msg)

    def log_always(self, msg, color=False):
        html_msg, msg = self._color_message(msg) if color else (msg, msg)
        if self.mmu_logger:
            self.mmu_logger.log(msg)
        self.gcode.respond_info(html_msg)

    def log_info(self, msg, color=False):
        html_msg, msg = self._color_message(msg) if color else (msg, msg)
        if self.mmu_logger and self.log_file_level > 0:
            self.mmu_logger.log(msg)
        if self.log_level > 0:
            self.gcode.respond_info(html_msg)

    def log_debug(self, msg):
        msg = "%s DEBUG: %s" % (UI_SEPARATOR, msg)
        if self.mmu_logger and self.log_file_level > 1:
            self.mmu_logger.log(msg)
        if self.log_level > 1:
            self.gcode.respond_info(msg)

    def log_trace(self, msg):
        msg = "%s %s TRACE: %s" % (UI_SEPARATOR, UI_SEPARATOR, msg)
        if self.mmu_logger and self.log_file_level > 2:
            self.mmu_logger.log(msg)
        if self.log_level > 2:
            self.gcode.respond_info(msg)

    def log_stepper(self, msg):
        msg = "%s %s %s STEPPER: %s" % (UI_SEPARATOR, UI_SEPARATOR, UI_SEPARATOR, msg)
        if self.mmu_logger and self.log_file_level > 3:
            self.mmu_logger.log(msg)
        if self.log_level > 3:
            self.gcode.respond_info(msg)

    def log_enabled(self, level):
        return (self.mmu_logger and self.log_file_level >= level) or self.log_level >= level

    # Fun visual display of MMU state
    def _display_visual_state(self, silent=False):
        if not silent and self.log_visual and not self.calibrating:
            visual_str = self._state_to_string()
            self.log_always(visual_str, color=True)

    def _state_to_string(self, direction=None):
        arrow = "<" if self.filament_direction == self.DIRECTION_UNLOAD else ">"
        space = "."
        home  = "|"
        gs = "(g)" # SENSOR_GATE or SENSOR_GEAR_PREFIX
        es = "(e)" # SENSOR_EXTRUDER
        ts = "(t)" # SENSOR_TOOLHEAD
        past  = lambda pos: arrow if self.filament_pos >= pos else space
        homed = lambda pos, sensor: (' ',arrow,sensor) if self.filament_pos > pos else (home,space,sensor) if self.filament_pos == pos else (' ',space,sensor)
        trig  = lambda name, sensor: re.sub(r'[a-zA-Z]', '*', name) if self.sensor_manager.check_sensor(sensor) else name

        t_str   = ("[T%s] " % str(self.tool_selected)) if self.tool_selected >= 0 else "BYPASS " if self.tool_selected == self.TOOL_GATE_BYPASS else "[T?] "
        g_str   = "{}".format(past(self.FILAMENT_POS_UNLOADED))
        lg_str  = "{0}{0}".format(past(self.FILAMENT_POS_HOMED_GATE)) if not self.mmu_machine.require_bowden_move else ""
        gs_str  = "{0}{2} {1}{1}".format(*homed(self.FILAMENT_POS_HOMED_GATE, trig(gs, self.gate_homing_endstop))) if self.gate_homing_endstop in [self.SENSOR_GATE, self.SENSOR_GEAR_PREFIX, self.SENSOR_EXTRUDER_ENTRY] else ""
        en_str  = " En {0}".format(past(self.FILAMENT_POS_IN_BOWDEN if self.gate_homing_endstop in [self.SENSOR_GATE, self.SENSOR_GEAR_PREFIX, self.SENSOR_EXTRUDER_ENTRY] else self.FILAMENT_POS_START_BOWDEN)) if self.has_encoder() else ""
        bowden1 = "{0}{0}{0}{0}".format(past(self.FILAMENT_POS_IN_BOWDEN)) if self.mmu_machine.require_bowden_move else ""
        bowden2 = "{0}{0}{0}{0}".format(past(self.FILAMENT_POS_END_BOWDEN)) if self.mmu_machine.require_bowden_move else ""
        es_str  = "{0}{2} {1}{1}".format(*homed(self.FILAMENT_POS_HOMED_ENTRY, trig(es, self.SENSOR_EXTRUDER_ENTRY))) if self.sensor_manager.has_sensor(self.SENSOR_EXTRUDER_ENTRY) and self.mmu_machine.require_bowden_move else ""
        ex_str  = "{0}[{2} {1}{1}".format(*homed(self.FILAMENT_POS_HOMED_EXTRUDER, "Ex"))
        ts_str  = "{0}{2} {1}".format(*homed(self.FILAMENT_POS_HOMED_TS, trig(ts, self.SENSOR_TOOLHEAD))) if self.sensor_manager.has_sensor(self.SENSOR_TOOLHEAD) else ""
        nz_str  = "{} Nz]".format(past(self.FILAMENT_POS_LOADED))
        summary = " {5}{4}LOADED{0}{6}" if self.filament_pos == self.FILAMENT_POS_LOADED else " {5}{4}UNLOADED{0}{6}" if self.filament_pos == self.FILAMENT_POS_UNLOADED else " {5}{2}UNKNOWN{0}{6}" if self.filament_pos == self.FILAMENT_POS_UNKNOWN else ""
        counter = " {5}%.1fmm{6}%s" % (self._get_filament_position(), " {1}(e:%.1fmm){0}" % self.get_encoder_distance(dwell=None) if self.has_encoder() and self.encoder_move_validation else "")
        visual = "".join((t_str, g_str, lg_str, gs_str, en_str, bowden1, bowden2, es_str, ex_str, ts_str, nz_str, summary, counter))
        return visual


### LOGGING AND STATISTICS FUNCTIONS GCODE FUNCTIONS #############################

    cmd_MMU_STATS_help = "Dump and optionally reset the MMU statistics"
    def cmd_MMU_STATS(self, gcmd):
        self.log_to_file(gcmd.get_commandline())
        if self.check_if_disabled(): return
        counter = gcmd.get('COUNTER', None)
        reset = bool(gcmd.get_int('RESET', 0, minval=0, maxval=1))
        total = bool(gcmd.get_int('TOTAL', 0, minval=0, maxval=1))
        detail = bool(gcmd.get_int('DETAIL', 0, minval=0, maxval=1))
        quiet = bool(gcmd.get_int('QUIET', 0, minval=0, maxval=1))
        showcounts = bool(gcmd.get_int('SHOWCOUNTS', 0, minval=0, maxval=1))

        if counter:
            counter = counter.strip()
            delete = bool(gcmd.get_int('DELETE', 0, minval=0, maxval=1))
            limit = gcmd.get_int('LIMIT', 0, minval=-1)
            incr = gcmd.get_int('INCR', 0, minval=1)
            quiet = True
            if delete:
                _ = self.counters.pop(counter, None)
            elif reset:
                if counter in self.counters:
                    self.counters[counter]['count'] = 0
            elif not limit == 0:
                if counter not in self.counters:
                    self.counters[counter] = {'count': 0}
                warning = gcmd.get('WARNING', self.counters[counter].get('warning', ""))
                pause = bool(gcmd.get_int('PAUSE', self.counters[counter].get('pause', 0), minval=0, maxval=1))
                self.counters[counter].update({'limit': limit, 'warning': warning, 'pause': pause})
            elif incr:
                if counter in self.counters:
                    metric = self.counters[counter]
                    metric['count'] += incr
                    if metric['limit'] >= 0 and metric['count'] > metric['limit']:
                        warn = "Warning: %s" % metric.get('warning', "")
                        msg = "Count %s (%d) above limit %d" % (counter, metric['count'], metric['limit'])
                        msg += "\nUse 'MMU_STATS COUNTER=%s RESET=1' to reset" % counter
                        if metric.get('pause', False):
                            self.handle_mmu_error("%s\n%s" % (warn, msg))
                        else:
                            self.log_error(warn)
                            self.log_always(msg)
                else:
                    self.counters[counter] = {'count': 0, 'limit': -1, 'warning': ""}
            self._persist_counters()
        elif reset:
            self._reset_statistics()
            self._persist_swap_statistics()
            self._persist_gate_statistics()
            if not quiet:
                self._dump_statistics(force_log=True, total=True)
            return

        if not quiet:
            self._dump_statistics(force_log=True, total=total or detail, job=True, gate=True, detail=detail, showcounts=showcounts)

    cmd_MMU_STATUS_help = "Complete dump of current MMU state and important configuration"
    def cmd_MMU_STATUS(self, gcmd):
        self.log_to_file(gcmd.get_commandline())
        config = gcmd.get_int('SHOWCONFIG', 0, minval=0, maxval=1)
        detail = gcmd.get_int('DETAIL', 0, minval=0, maxval=1)
        on_off = lambda x: "ON" if x else "OFF"

        fversion = lambda f: "v{}.".format(int(f)) + '.'.join("{:0<1}".format(d) for d in str(f).split('.')[1])
        msg = "MMU: Happy Hare %s running %s v%s" % (fversion(self.config_version), self.mmu_machine.mmu_vendor, self.mmu_machine.mmu_version_string)
        msg += " with %d gates" % self.num_gates
        msg += (" over %d units" % self.mmu_machine.num_units) if self.mmu_machine.num_units > 1 else ""
        msg += " (%s)" % ("DISABLED" if not self.is_enabled else "PAUSED" if self.is_mmu_paused() else "OPERATIONAL")
        msg += self.selector.get_mmu_status_config()
        if self.has_encoder():
            msg += ". Encoder reads %.1fmm" % self.get_encoder_distance()
        msg += "\nPrint state is %s" % self.print_state.upper()
        msg += ". Tool %s selected on gate %s%s" % (self._selected_tool_string(), self._selected_gate_string(), self._selected_unit_string())
        msg += ". Toolhead position saved" if self.saved_toolhead_operation else ""
        msg += "\nGear stepper at %d%% current and is %s to extruder" % (self.gear_percentage_run_current, "SYNCED" if self.mmu_toolhead.is_gear_synced_to_extruder() else "not synced")
        if self.sync_feedback_enable:
            msg += "\nSync feedback indicates filament in bowden is: %s" % self._get_sync_feedback_string(detail=True).upper()
            if not self.sync_feedback_operational:
                msg += " (not currently active)"
        elif self.sync_feedback_enable:
            msg += "\nSync feedback is disabled"

        if config:
            self.calibrated_bowden_length = self._get_bowden_length(self.gate_selected) # Temp scalar pulled from list for _f_calc()
            msg += "\n\nLoad Sequence:"

            # Gate loading
            msg += "\n- Filament loads into gate by homing a maximum of %s to %s" % (self._f_calc("gate_homing_max"), self._gate_homing_string())

            # Bowden loading
            if self.mmu_machine.require_bowden_move:
                if self._must_buffer_extruder_homing():
                    if self.extruder_homing_endstop == self.SENSOR_EXTRUDER_ENTRY:
                        msg += "\n- Bowden is loaded with a fast%s %s move" % (" CORRECTED" if self.bowden_apply_correction else "", self._f_calc("calibrated_bowden_length - toolhead_entry_to_extruder - extruder_homing_buffer"))
                    else:
                        msg += "\n- Bowden is loaded with a fast%s %s move" % (" CORRECTED" if self.bowden_apply_correction else "", self._f_calc("calibrated_bowden_length - extruder_homing_buffer"))
                else:
                    msg += "\n- Bowden is loaded with a full fast%s %s move" % (" CORRECTED" if self.bowden_apply_correction else "", self._f_calc("calibrated_bowden_length"))
            else:
                msg += "\n- No fast bowden move is required"

            # Extruder homing
            if self._must_home_to_extruder():
                if self.extruder_homing_endstop == self.SENSOR_EXTRUDER_COLLISION:
                    msg += ", then homes a maximum of %s to extruder using COLLISION detection (at %d%% current)" % (self._f_calc("extruder_homing_max"), self.extruder_collision_homing_current)
                elif self.extruder_homing_endstop == self.SENSOR_GEAR_TOUCH:
                    msg += ", then homes a maxium of %s to extruder using 'touch' (stallguard) detection" % self._f_calc("extruder_homing_max")
                else:
                    msg += ", then homes a maximum of %s to %s sensor" % (self._f_calc("extruder_homing_max"), self.extruder_homing_endstop.upper())
                if self.extruder_homing_endstop == self.SENSOR_EXTRUDER_ENTRY:
                    msg += " and then moves %s to extruder extrance" % self._f_calc("toolhead_entry_to_extruder")
            else:
                if self.extruder_homing_endstop == self.SENSOR_EXTRUDER_NONE and not self.sensor_manager.has_sensor(self.SENSOR_TOOLHEAD):
                    msg += ". WARNING: no extruder homing is performed - extruder loading cannot be precise"
                else:
                    msg += ", no extruder homing is necessary"

            # Extruder loading
            if self.sensor_manager.has_sensor(self.SENSOR_TOOLHEAD):
                msg += "\n- Extruder (synced) loads by homing a maximum of %s to TOOLHEAD sensor before moving the last %s to the nozzle" % (self._f_calc("toolhead_homing_max"), self._f_calc("toolhead_sensor_to_nozzle - toolhead_residual_filament - toolhead_ooze_reduction - toolchange_retract - filament_remaining"))
            else:
                msg += "\n- Extruder (synced) loads by moving %s to the nozzle" % self._f_calc("toolhead_extruder_to_nozzle - toolhead_residual_filament - toolhead_ooze_reduction - toolchange_retract - filament_remaining")
            if self._can_use_encoder() and not self.sync_to_extruder and self.enable_clog_detection and self.toolhead_post_load_tighten:
                msg += "\n- Filament in bowden is tightened by %.1fmm (%d%% of clog detection length) at reduced gear current to prevent false clog detection" % (min(self.encoder_sensor.get_clog_detection_length() * self.toolhead_post_load_tighten / 100, 15), self.toolhead_post_load_tighten)

            msg += "\n\nUnload Sequence:"

            # Tip forming
            msg += "\n- Tip is %s formed by %s%s" % (("sometimes", "SLICER", "") if not self.force_form_tip_standalone else ("always", ("'%s' macro" % self.form_tip_macro), " after initial retraction of %s" % self._f_calc("toolchange_retract")))
            msg += " and tip forming extruder current is %d%%" % self.extruder_form_tip_current

            msg += "\n- An estimated %s of filament is left in extruder (filament_remaining = tip-cutting fragment)" % self._f_calc("toolhead_residual_filament + filament_remaining")

            # Extruder unloading
            if self.sensor_manager.has_sensor(self.SENSOR_EXTRUDER_ENTRY):
                msg += "\n- Extruder (synced) unloads by reverse homing a maximum of %s to EXTRUDER sensor" % self._f_calc("toolhead_entry_to_extruder + toolhead_extruder_to_nozzle - toolhead_residual_filament - toolhead_ooze_reduction - toolchange_retract + toolhead_unload_safety_margin")
            elif self.sensor_manager.has_sensor(self.SENSOR_TOOLHEAD):
                msg += "\n- Extruder (optionally synced) unloads by reverse homing a maximum %s to TOOLHEAD sensor" % self._f_calc("toolhead_sensor_to_nozzle - toolhead_residual_filament - toolhead_ooze_reduction - toolchange_retract + toolhead_unload_safety_margin")
                msg += ", then unloads by moving %s to exit extruder" % self._f_calc("toolhead_extruder_to_nozzle - toolhead_sensor_to_nozzle + toolhead_unload_safety_margin")
            else:
                msg += "\n- Extruder (optionally synced) unloads by moving %s less tip-cutting reported park position to exit extruder" % self._f_calc("toolhead_extruder_to_nozzle + toolhead_unload_safety_margin")

            # Bowden unloading
            if self.mmu_machine.require_bowden_move:
                if self.has_encoder() and self.bowden_pre_unload_test and not self.sensor_manager.has_sensor(self.SENSOR_EXTRUDER_ENTRY):
                    msg += "\n- Bowden is unloaded with a short %s validation move before %s fast move" % (self._f_calc("encoder_move_step_size"), self._f_calc("calibrated_bowden_length - gate_unload_buffer - encoder_move_step_size"))
                else:
                    msg += "\n- Bowden is unloaded with a fast %s move" % self._f_calc("calibrated_bowden_length - gate_unload_buffer")
            else:
                msg += "\n- No fast bowden move is required"

            # Gate parking
            msg += "\n- Filament is stored by homing a maximum of %s to %s and parking %s in the gate\n" % (self._f_calc("gate_homing_max"), self._gate_homing_string(), self._f_calc("gate_parking_distance"))

            if self.sync_form_tip or self.sync_to_extruder:
                msg += "\nGear and Extruder steppers are synchronized during: "
                m = []
                if self.sync_to_extruder:
                    m.append("Print (at %d%% current %s sync feedback)" % (self.sync_gear_current, "with" if self.sync_feedback_enable else "without"))
                if self.sync_form_tip:
                    m.append("Tip forming")
                msg += ",".join(m)

            if hasattr(self.selector, 'use_touch_move'):
                msg += "\nSelector touch (stallguard) is %s - blocked gate recovery %s possible" % (("ENABLED", "is") if self.selector.use_touch_move() else ("DISABLED", "is not"))
            if self.has_encoder():
                msg += "\nMMU has an encoder. Non essential move validation is %s" % ("ENABLED" if self._can_use_encoder() else "DISABLED")
                msg += "\nRunout/Clog detection is %s" % ("AUTOMATIC" if self.enable_clog_detection == self.encoder_sensor.RUNOUT_AUTOMATIC else "ENABLED" if self.enable_clog_detection == self.encoder_sensor.RUNOUT_STATIC else "DISABLED")
                msg += " (%.1fmm runout)" % self.encoder_sensor.get_clog_detection_length()
                msg += ", EndlessSpool is %s" % ("ENABLED" if self.enable_endless_spool else "DISABLED")
            else:
                msg += "\nMMU does not have an encoder - move validation or clog detection is not possible"
            msg += "\nSpoolMan is %s" % ("ENABLED (pulling gate map)" if self.spoolman_support == self.SPOOLMAN_PULL else "ENABLED (push gate map)" if self.spoolman_support == self.SPOOLMAN_PUSH else "ENABLED" if self.spoolman_support == self.SPOOLMAN_READONLY else "DISABLED")
            msg += "\nSensors: "
            sensors = self.sensor_manager.get_all_sensors(inactive=True)
            for name, state in sensors.items():
                msg += "%s (%s), " % (name.upper(), "Disabled" if state is None else ("Detected" if state is True else "Empty"))
            msg += "\nLogging: Console %d(%s)" % (self.log_level, self.LOG_LEVELS[self.log_level])

            msg += ", Logfile %d(%s)" % (self.log_file_level, self.LOG_LEVELS[self.log_file_level])
            msg += ", Visual %d(%s)" % (self.log_visual, on_off(self.log_visual))
            msg += ", Statistics %d(%s)" % (self.log_statistics, on_off(self.log_statistics))

        if not detail:
            msg += "\n\nFor details on TTG and EndlessSpool groups add 'DETAIL=1'"
            if not config:
                msg += ", for configuration add 'SHOWCONFIG=1'"

        msg += "\n\n%s" % self._mmu_visual_to_string()
        msg += "\n%s" % self._state_to_string()

        if detail:
            msg += "\n\n%s" % self._ttg_map_to_string()
            if self.enable_endless_spool:
                msg += "\n\n%s" % self._es_groups_to_string()
            msg += "\n\n%s" % self._gate_map_to_string()

        self.log_always(msg, color=True)
        self.check_if_not_calibrated(self.CALIBRATED_ALL, silent=None) # Always warn if not fully calibrated
        if not detail:
            self.report_necessary_recovery()

    def _f_calc(self, formula):
        format_var = lambda p: p + ':' + "%.1f" % vars(self).get(p.lower())
        terms = re.split('(\+|\-)', formula)
        result = eval(formula, {}, vars(self))
        formatted_formula = "%.1fmm (" % result
        for term in terms:
            term = term.strip()
            if term in ('+', '-'):
                formatted_formula += " " + term + " "
            elif len(terms) > 1:
                formatted_formula += format_var(term)
            else:
                formatted_formula += term
        formatted_formula += ")"
        return formatted_formula

    cmd_MMU_SENSORS_help = "Query state of sensors fitted to mmu"
    def cmd_MMU_SENSORS(self, gcmd):
        self.log_to_file(gcmd.get_commandline())
        if self.check_if_disabled(): return
        detail = bool(gcmd.get_int('DETAIL', 0, minval=0, maxval=1))

        eventtime = self.reactor.monotonic()
        msg = self.sensor_manager.get_sensor_summary(detail=detail)
        if self.has_encoder():
            msg += self._get_encoder_summary(detail=detail)
        self.log_always(msg)

    def _get_encoder_summary(self, detail=False): # TODO move to mmu_sensor_manager?
        status = self.encoder_sensor.get_status(0)
        msg = "Encoder position: %.1f" % status['encoder_pos']
        if detail:
            msg += "\n- Runout detection: %s" % ("Enabled" if status['enabled'] else "Disabled")
            clog = "Automatic" if status['detection_mode'] == 2 else "On" if status['detection_mode'] == 1 else "Off"
            msg += "\n- Clog/Runout mode: %s (Detection length: %.1f)" % (clog, status['detection_length'])
            msg += "\n- Trigger headroom: %.1f (Minimum observed: %.1f)" % (status['headroom'], status['min_headroom'])
            msg += "\n- Flowrate: %d %%" % status['flow_rate']
        return msg

    # Instruct the selector to enguage the desired method of filament gripping based on MMU state
    def _auto_filament_grip(self):
        if self.is_printing() and self.mmu_toolhead.is_gear_synced_to_extruder():
            self.selector.filament_drive()
        elif not self.selector.is_homed or self.tool_selected < 0 or self.gate_selected < 0:
            self.selector.filament_hold()
        else:
            self.selector.filament_release()

    def motors_off(self, motor="all"):
        if motor in ["all", "gear", "gears"]:
            self.mmu_toolhead.unsync()
            stepper_enable = self.printer.lookup_object('stepper_enable')
            steppers = self.gear_rail.steppers if motor == "gears" else [self.gear_rail.steppers[0]] if self.gear_rail.steppers else []
            for stepper in steppers:
                se = stepper_enable.lookup_enable(stepper.get_name())
                se.motor_disable(self.mmu_toolhead.get_last_move_time())
        if motor in ["all", "selector"]:
            self.selector.restore_gate(self.TOOL_GATE_UNKNOWN)
            self._set_gate_selected(self.TOOL_GATE_UNKNOWN)
            self._set_tool_selected(self.TOOL_GATE_UNKNOWN)
            self.selector.disable_motors()


### SERVO AND MOTOR GCODE FUNCTIONS ##############################################

    # This command will loose sync state
    cmd_MMU_MOTORS_OFF_help = "Turn off all MMU motors and servos"
    def cmd_MMU_MOTORS_OFF(self, gcmd):
        self.log_to_file(gcmd.get_commandline())
        if self.check_if_disabled(): return
        self.motors_off()

    cmd_MMU_TEST_BUZZ_MOTOR_help = "Simple buzz the selected motor (default gear) for setup testing"
    def cmd_MMU_TEST_BUZZ_MOTOR(self, gcmd):
        self.log_to_file(gcmd.get_commandline())
        if self.check_if_disabled(): return
        if self.check_if_bypass(): return
        motor = gcmd.get('MOTOR', "gear")

        with self.wrap_sync_gear_to_extruder():
            if motor == "gear":
                found = self.buzz_gear_motor()
                if found is not None:
                    self.log_info("Filament %s by gear motor buzz" % ("detected" if found else "not detected"))
            elif motor == "gears":
                try:
                    for gate in range(self.num_gates):
                        self.mmu_toolhead.select_gear_stepper(gate)
                        found = self.buzz_gear_motor()
                        if found is not None:
                            self.log_info("Filament %s in gate %d by gear motor buzz" % ("detected" if found else "not detected", gate))
                finally:
                    self.mmu_toolhead.select_gear_stepper(self.gate_selected)
            elif not self.selector.buzz_motor(motor):
                raise gcmd.error("Motor '%s' not known" % motor)

    cmd_MMU_SYNC_GEAR_MOTOR_help = "Sync the MMU gear motor to the extruder stepper"
    def cmd_MMU_SYNC_GEAR_MOTOR(self, gcmd):
        self.log_to_file(gcmd.get_commandline())
        if self.check_if_disabled(): return
        if self.check_if_bypass(): return
        if self.check_if_not_homed(): return
        if self.check_if_always_synced(): return
        grip = gcmd.get_int('GRIP', 1, minval=0, maxval=1)
        servo = gcmd.get_int('SERVO', 1, minval=0, maxval=1) # Deprecated (use GRIP=0 instead)
        sync = gcmd.get_int('SYNC', 1, minval=0, maxval=1)
        self.sync_gear_to_extruder(sync, grip=(grip and servo), current=True)


#########################
# CALIBRATION FUNCTIONS #
#########################

    def _calibrate_encoder(self, length, repeats, speed, min_speed, max_speed, accel, save=True):
        try:
            pos_values, neg_values = [], []
            self.log_always("%s over %.1fmm..." % ("Calibrating" if save else "Validating calibration", length))
            speed_incr = (max_speed - min_speed) / repeats
            test_speed = min_speed
            for x in range(repeats):
                if speed_incr > 0.:
                    self.log_always("Test run #%d, Speed=%.1f mm/s" % (x, test_speed))

                # Move forward
                self._initialize_filament_position(dwell=True)
                self.trace_filament_move(None, length, speed=test_speed, accel=accel, wait=True)
                counts = self._get_encoder_counts(dwell=True)
                pos_values.append(counts)
                self.log_always("%s+ counts: %d" % (UI_SPACE*2, counts))

                # Move backward
                self._initialize_filament_position(dwell=True)
                self.trace_filament_move(None, -length, speed=test_speed, accel=accel, wait=True)
                counts = self._get_encoder_counts(dwell=True)
                neg_values.append(counts)
                self.log_always("%s- counts: %d" % (UI_SPACE*2, counts))

                if counts == 0: break
                test_speed += speed_incr

            mean_pos = self._sample_stats(pos_values)['mean']
            mean_neg = self._sample_stats(neg_values)['mean']
            mean = (float(mean_pos) + float(mean_neg)) / 2

            if mean == 0:
                self.log_always("No counts measured. Ensure a tool was selected with filament gripped before running calibration and that your encoder is working properly")
                return

            resolution = length / mean
            old_result = mean * self.encoder_sensor.get_resolution()

            msg = "Load direction:   mean=%(mean).2f stdev=%(stdev).2f min=%(min)d max=%(max)d range=%(range)d" % self._sample_stats(pos_values)
            msg += "\nUnload direction: mean=%(mean).2f stdev=%(stdev).2f min=%(min)d max=%(max)d range=%(range)d" % self._sample_stats(neg_values)
            self.log_always(msg)

            # Sanity check to ensure all teeth are reflecting / being counted. 20% tolerance
            if (abs(resolution - self.encoder_sensor.get_resolution()) / self.encoder_sensor.get_resolution()) > 0.2:
                self.log_always("Warning: Encoder is not detecting the expected number of counts based on CAD parameters which may indicate an issue")

            msg = "Before calibration measured length: %.2fmm" % old_result
            msg += "\nCalculated resolution of the encoder: %.6fmm (currently: %.6f)" % (resolution, self.encoder_sensor.get_resolution())
            self.log_always(msg)

            if save:
                self.encoder_sensor.set_resolution(resolution)
                self.save_variable(self.VARS_MMU_ENCODER_RESOLUTION, round(resolution, 6), write=True)
                self.log_always("Encoder calibration has been saved")
                self.calibration_status |= self.CALIBRATED_ENCODER

        except MmuError as ee:
            # Add some more context to the error and re-raise
            raise MmuError("Calibration of encoder failed. Aborting, because:\n%s" % str(ee))
        finally:
            if mean == 0:
                self._set_filament_pos_state(self.FILAMENT_POS_UNKNOWN)

    # Bowden calibration - Method 1
    # This method of bowden calibration is done in reverse and is a fallback. The user inserts filament to the
    # actual extruder and we measure the distance necessary to home to the defined gate homing position
    def _calibrate_bowden_length_manual(self, approx_bowden_length):
        try:
            self.log_always("Calibrating bowden length for gate %d (manual method) using %s as gate reference point" % (self.gate_selected, self._gate_homing_string()))
            self._set_filament_direction(self.DIRECTION_UNLOAD)
            self.selector.filament_drive()
            self.log_always("Finding %s endstop position..." % self.gate_homing_endstop)
            homed = False

            if self.gate_homing_endstop == self.SENSOR_ENCODER:
                with self._require_encoder():
                    success = self._reverse_home_to_encoder(approx_bowden_length)
                    if success:
                        actual,_,_ = success
                        homed = True

            else: # Gate sensor... SENSOR_GATE is shared, but SENSOR_GEAR_PREFIX is specific
                actual,homed,measured,_ = self.trace_filament_move("Reverse homing to gate sensor", -approx_bowden_length, motor="gear", homing_move=-1, endstop_name=self.gate_homing_endstop)

            if not homed:
                raise MmuError("Did not home to gate sensor after moving %.1fmm" % approx_bowden_length)

            actual = abs(actual)
            clog_detection_length = (actual * 2) / 100. # 2% of bowden length
            self.log_always("Filament homed back to gate after %.1fmm movement" % actual)
            self._unload_gate()
            return actual, clog_detection_length

        except MmuError as ee:
            raise MmuError("Calibration of bowden length on gate %d failed. Aborting because:\n%s" % (self.gate_selected, str(ee)))
        finally:
            self._auto_filament_grip()

    # Bowden calibration - Method 2
    # Automatic one-shot homing calibration from gate to extruder entry sensor
    #   bowden_length = actual_moved + toolhead_entry_to_extruder
    def _calibrate_bowden_length_to_extruder_sensor(self, extruder_homing_max): # TODO Could be better named and include "touch" homing support
        try:
            self.log_always("Calibrating bowden length for gate %d (automatic method) using %s as gate reference point" % (self.gate_selected, self._gate_homing_string()))
            self._initialize_filament_position(dwell=True)
            self._load_gate(allow_retry=False)

            if self.sensor_manager.check_sensor(self.SENSOR_EXTRUDER_ENTRY):
                raise MmuError("The %s sensor triggered before homing. Check filament and sensor operation" % self.extruder_homing_endstop)

            self._home_to_extruder(extruder_homing_max)
            actual = self._get_filament_position() - self.gate_parking_distance
            measured = self.get_encoder_distance(dwell=True) + self._get_encoder_dead_space()
            calibrated_length = round(actual + self.toolhead_entry_to_extruder, 1)
            clog_detection_length = round((calibrated_length * 2) / 100., 1) # 2% of bowden length plus spring seems to be good starting point

            msg = "Filament homed to extruder after %.1fmm movement" % actual
            if self.has_encoder():
                msg += "\n(encoder measured %.1fmm)" % (measured - self.gate_parking_distance)
            self.log_always(msg)

            self._unload_bowden(calibrated_length) # Fast move
            self._unload_gate()
            return calibrated_length, clog_detection_length

        except MmuError as ee:
            raise MmuError("Calibration of bowden length on gate %d failed. Aborting because:\n%s" % (self.gate_selected, str(ee)))
        finally:
            self._auto_filament_grip()

    # Bowden calibration - Method 3
    # Automatic calibration from gate to extruder entry sensor or collision with extruder gear (requires encoder)
    # Allows for repeats to average restult which is essential with encoder collision detection
    def _calibrate_bowden_length_auto(self, approximate_length, extruder_homing_max, repeats):
        try:
            # Can't allow "none" endstop during calibration so temporarily change to best available
            orig_endstop = self.extruder_homing_endstop
            if orig_endstop == self.SENSOR_EXTRUDER_NONE:
                if self.sensor_manager.has_sensor(self.SENSOR_COMPRESSION):
                    self.extruder_homing_endstop = self.SENSOR_COMPRESSION
                elif self.sensor_manager.has_sensor(self.SENSOR_EXTRUDER_ENTRY):
                    self.extruder_homing_endstop = self.SENSOR_EXTRUDER_ENTRY
                elif self.sensor_manager.has_sensor(self.SENSOR_GEAR_TOUCH):
                    self.extruder_homing_endstop = self.SENSOR_GEAR_TOUCH
                elif self.has_encoder():
                    self.extruder_homing_endstop = self.SENSOR_EXTRUDER_COLLISION
                else:
                    raise MmuError("No automatic method of bowden calibration availble. Use MANUAL=1")

            self.log_always("Calibrating bowden length for gate %d (automatic average method) using %s as gate reference point" % (self.gate_selected, self._gate_homing_string()))
            reference_sum = spring_max = 0.
            successes = 0

            for i in range(repeats):
                self._initialize_filament_position(dwell=True)
                overshoot = self._load_gate(allow_retry=False)
                self._load_bowden(approximate_length, start_pos=overshoot) # Get close to extruder homing point

                if self.extruder_homing_endstop == self.SENSOR_EXTRUDER_ENTRY and self.sensor_manager.check_sensor(self.SENSOR_EXTRUDER_ENTRY):
                    self.log_error("Fast move overshoot. The %s sensor triggered before homing. Try reducing your estimated BOWDEN_LENGTH." % self.extruder_homing_endstop)
                    self._unload_gate(approximate_length)
                    raise MmuError("Bowden calibration aborted")

                self.log_info("Finding extruder gear position (try #%d of %d)..." % (i+1, repeats))
                self._home_to_extruder(extruder_homing_max)
                actual = self._get_filament_position() - self.gate_parking_distance
                measured = self.get_encoder_distance(dwell=True) + self._get_encoder_dead_space()
                spring = self.selector.filament_release(measure=True) if self.has_encoder() else 0.
                reference = actual - spring

                # When homing using collision, we expect the filament to spring back.
                if not (self.extruder_homing_endstop == self.SENSOR_EXTRUDER_COLLISION and spring == 0.):
                    msg = "Pass #%d: Filament homed to extruder after %.1fmm movement" % (i+1, actual)
                    if self.has_encoder():
                        msg += "\n(encoder measured %.1fmm, filament sprung back %.1fmm)" % (measured - self.gate_parking_distance, spring)
                    self.log_always(msg)
                    reference_sum += reference
                    spring_max = max(spring, spring_max)
                    successes += 1
                else:
                    # No spring means we haven't reliably homed
                    self.log_always("Failed to detect a reliable home position on this attempt")

                self._initialize_filament_position(True)
                self._unload_bowden(reference)
                self._unload_gate()

            if successes == 0:
                raise MmuError("All %d attempts at homing failed. MMU needs some adjustments!" % repeats)

            calibrated_length = (reference_sum / successes) + (self.toolhead_entry_to_extruder if self.extruder_homing_endstop == self.SENSOR_EXTRUDER_ENTRY else 0)
            clog_detection_length = (calibrated_length * 2) / 100. + spring_max # 2% of bowden length plus spring seems to be good starting point

            return calibrated_length, clog_detection_length

        except MmuError as ee:
            # Add some more context to the error and re-raise
            raise MmuError("Calibration of bowden length on gate %d failed. Aborting because:\n%s" % (self.gate_selected, str(ee)))
        finally:
            self.extruder_homing_endstop = orig_endstop
            self._auto_filament_grip()

    # Automatically calibrate the rotation_distance for gate>0 using encoder measurements and gate 0 as reference
    # Gate 0 is always calibrated with MMU_CALILBRATE_GEAR
    def _calibrate_gate(self, gate, length, repeats, save=True):
        try:
            pos_values, neg_values = [], []
            self.select_tool(gate) # TODO Probably should be select_gate() and then not need the TTG map reset in caller
            self._load_gate(allow_retry=False)
            self.log_always("%s gate %d over %.1fmm..." % ("Calibrating" if (gate > 0 and save) else "Validating calibration of", gate, length))

            if gate == 0:
                self.log_always("Gate 0 is calibrated with MMU_CALIBRATE_GEAR and manual measurement, so this will run as a validation that encoder is calibrated correctly")

            for _ in range(repeats):
                self._initialize_filament_position(dwell=True)
                _,_,measured,delta = self.trace_filament_move("Calibration load movement", length, encoder_dwell=True)
                pos_values.append(measured)
                self.log_always("%s+ measured: %.1fmm (counts: %d)" % (UI_SPACE*2, (length - delta), self._get_encoder_counts(dwell=None)))
                self._initialize_filament_position(dwell=True)
                _,_,measured,delta = self.trace_filament_move("Calibration unload movement", -length, encoder_dwell=True)
                neg_values.append(measured)
                self.log_always("%s- measured: %.1fmm (counts: %d)" % (UI_SPACE*2, (length - delta), self._get_encoder_counts(dwell=None)))

            msg = "Load direction:   mean=%(mean).2f stdev=%(stdev).2f min=%(min).2f max=%(max).2f range=%(range).2f" % self._sample_stats(pos_values)
            msg += "\nUnload direction: mean=%(mean).2f stdev=%(stdev).2f min=%(min).2f max=%(max).2f range=%(range).2f" % self._sample_stats(neg_values)
            self.log_always(msg)

            mean_pos = self._sample_stats(pos_values)['mean']
            mean_neg = self._sample_stats(neg_values)['mean']
            mean = (float(mean_pos) + float(mean_neg)) / 2
            ratio = mean / length
            current_rd = self.gear_rail.steppers[0].get_rotation_distance()[0]
            new_rd = round(ratio * current_rd, 6)

            self.log_always("Calibration move of %d x %.1fmm, average encoder measurement: %.1fmm - Ratio is %.6f" % (repeats * 2, length, mean, ratio))
            self.log_always("Calculated gate %d rotation_distance: %.6f (currently: %.6f)" % (gate, new_rd, self.rotation_distances[gate]))
            if gate != 0: # Gate 0 is not calibrated, it is the reference and set with MMU_CALIBRATE_GEAR
                gate0_rd = self.rotation_distances[0]
                tolerance_range = (gate0_rd - gate0_rd * 0.2, gate0_rd + gate0_rd * 0.2) # Allow 20% variation from gate 0
                if tolerance_range[0] <= new_rd < tolerance_range[1]:
                    if save:
                        self._set_rotation_distance(new_rd)
                        self.rotation_distances[gate] = new_rd
                        self.save_variable(self.VARS_MMU_GEAR_ROTATION_DISTANCES, self.rotation_distances, write=True)
                        self.log_always("Calibration for gate %d has been saved" % gate)
                else:
                    self.log_always("Calibration ignored because it is not considered valid (>20% difference from gate 0)")
            self._unload_gate()
            self._set_filament_pos_state(self.FILAMENT_POS_UNLOADED)
        except MmuError as ee:
            # Add some more context to the error and re-raise
            raise MmuError("Calibration for gate %d failed. Aborting, because:\n%s" % (gate, str(ee)))
        finally:
            self._auto_filament_grip()

    def _sample_stats(self, values):
        mean = stdev = vmin = vmax = 0.
        if values:
            mean = sum(values) / len(values)
            diff2 = [( v - mean )**2 for v in values]
            stdev = math.sqrt( sum(diff2) / max((len(values) - 1), 1))
            vmin = min(values)
            vmax = max(values)
        return {'mean': mean, 'stdev': stdev, 'min': vmin, 'max': vmax, 'range': vmax - vmin}

    # Filament is assumed to be at the extruder and will be at extruder again when complete
    def _probe_toolhead(self, cold_temp=70, probe_depth=100, sensor_homing=80):
        # Ensure extruder is COLD
        self.gcode.run_script_from_command("SET_HEATER_TEMPERATURE HEATER=%s TARGET=0" % self.extruder_name)
        current_temp = self.printer.lookup_object(self.extruder_name).get_status(0)['temperature']
        if current_temp > cold_temp:
            self.log_always("Waiting for extruder to cool")
            self.gcode.run_script_from_command("TEMPERATURE_WAIT SENSOR=%s MINIMUM=0 MAXIMUM=%d" % (self.extruder_name, cold_temp))

        # Enable the extruder stepper
        stepper_enable = self.printer.lookup_object('stepper_enable')
        ge = stepper_enable.lookup_enable(self.mmu_extruder_stepper.stepper.get_name())
        ge.motor_enable(self.toolhead.get_last_move_time())

        # Reliably force filament to the nozzle
        self.selector.filament_drive()
        actual,fhomed,_,_ = self.trace_filament_move("Homing to toolhead sensor", self.toolhead_homing_max, motor="gear+extruder", homing_move=1, endstop_name=self.SENSOR_TOOLHEAD)
        if not fhomed:
            raise MmuError("Failed to reach toolhead sensor after moving %.1fmm" % self.toolhead_homing_max)
        self.selector.filament_release()
        actual,_,_,_ = self.trace_filament_move("Forcing filament to nozzle", probe_depth, motor="extruder")

        # Measure 'toolhead_sensor_to_nozzle'
        self.selector.filament_drive()
        actual,fhomed,_,_ = self.trace_filament_move("Reverse homing to toolhead sensor", -probe_depth, motor="gear+extruder", homing_move=-1, endstop_name=self.SENSOR_TOOLHEAD)
        if fhomed:
            toolhead_sensor_to_nozzle = -actual
            self.log_always("Measured toolhead_sensor_to_nozzle: %.1f" % toolhead_sensor_to_nozzle)
        else:
            raise MmuError("Failed to reverse home to toolhead sensor")

        # Move to extruder extrance again
        self.selector.filament_release()
        actual,_,_,_ = self.trace_filament_move("Moving to extruder entrance", -(probe_depth - toolhead_sensor_to_nozzle), motor="extruder")

        # Measure 'toolhead_extruder_to_nozzle'
        self.selector.filament_drive()
        actual,fhomed,_,_ = self.trace_filament_move("Homing to toolhead sensor", self.toolhead_homing_max, motor="gear+extruder", homing_move=1, endstop_name=self.SENSOR_TOOLHEAD)
        if fhomed:
            toolhead_extruder_to_nozzle = actual + toolhead_sensor_to_nozzle
            self.log_always("Measured toolhead_extruder_to_nozzle: %.1f" % toolhead_extruder_to_nozzle)
        else:
            raise MmuError("Failed to home to toolhead sensor")

        toolhead_entry_to_extruder = 0.
        if self.sensor_manager.has_sensor(self.SENSOR_EXTRUDER_ENTRY):
            # Retract clear of extruder sensor and then home in "extrude" direction
            actual,fhomed,_,_ = self.trace_filament_move("Reverse homing to extruder entry sensor", -(sensor_homing + toolhead_extruder_to_nozzle - toolhead_sensor_to_nozzle), motor="gear+extruder", homing_move=-1, endstop_name=self.SENSOR_EXTRUDER_ENTRY)
            actual,_,_,_ = self.trace_filament_move("Moving before extruder entry sensor", -20, motor="gear+extruder")
            actual,fhomed,_,_ = self.trace_filament_move("Homing to extruder entry sensor", 40, motor="gear+extruder", homing_move=1, endstop_name=self.SENSOR_EXTRUDER_ENTRY)

            # Measure to toolhead sensor and thus derive 'toolhead_entry_to_extruder'
            if fhomed:
                actual,fhomed,_,_ = self.trace_filament_move("Homing to toolhead sensor", sensor_homing, motor="gear+extruder", homing_move=1, endstop_name=self.SENSOR_TOOLHEAD)
                if fhomed:
                    toolhead_entry_to_extruder = actual - (toolhead_extruder_to_nozzle - toolhead_sensor_to_nozzle)
                    self.log_always("Measured toolhead_entry_to_extruder: %.1f" % toolhead_entry_to_extruder)
            else:
                raise MmuError("Failed to reverse home to toolhead sensor")

        # Unload and re-park filament
        self.selector.filament_release()
        actual,_,_,_ = self.trace_filament_move("Moving to extruder entrance", -sensor_homing, motor="extruder")

        return toolhead_extruder_to_nozzle, toolhead_sensor_to_nozzle, toolhead_entry_to_extruder


### CALIBRATION GCODE COMMANDS ###################################################

    cmd_MMU_CALIBRATE_GEAR_help = "Calibration routine for gear stepper rotational distance"
    def cmd_MMU_CALIBRATE_GEAR(self, gcmd):
        self.log_to_file(gcmd.get_commandline())
        if self.check_if_disabled(): return
        if self.check_if_bypass(): return
        if self.check_if_gate_not_valid(): return
        length = gcmd.get_float('LENGTH', 100., above=50.)
        measured = gcmd.get_float('MEASURED', -1, above=0.)
        save = gcmd.get_int('SAVE', 1, minval=0, maxval=1)
        reset = gcmd.get_int('RESET', 0, minval=0, maxval=1)
        gate = self.gate_selected if self.gate_selected >= 0 else 0

        with self.wrap_sync_gear_to_extruder():
            if reset:
                self.rotation_distances = [self.default_rotation_distance] * self.num_gates
                self._set_rotation_distance(self.default_rotation_distance)
                self.save_variable(self.VARS_MMU_GEAR_ROTATION_DISTANCES, self.rotation_distances, write=True)
                self.log_always("Gear calibration for all gates has been reset")
                self.calibration_status &= ~self.CALIBRATED_GEAR_0
                self.calibration_status &= ~self.CALIBRATED_GEAR_RDS

            elif measured > 0:
                current_rd = self.gear_rail.steppers[0].get_rotation_distance()[0]
                new_rd = round(current_rd * measured / length, 6)
                self.log_always("Gear stepper 'rotation_distance' calculated to be %.6f (currently: %.6f)" % (new_rd, current_rd))
                if save:
                    all_gates = False
                    if not self.mmu_machine.variable_rotation_distances or (gate == 0 and self.rotation_distances[0] == 0.):
                        # Initial calibration on gate 0 sets all gates as auto calibration starting point
                        self.rotation_distances = [new_rd] * self.num_gates
                        all_gates = True
                    else:
                        self.rotation_distances[gate] = new_rd
                    self._set_rotation_distance(new_rd)
                    self.save_variable(self.VARS_MMU_GEAR_ROTATION_DISTANCES, self.rotation_distances, write=True)
                    self.log_always("Gear calibration for %s has been saved" % ("all gates" if all_gates else "gate %d" % gate))

                    # This feature can be used to calibrate any gate gear but gate 0 is mandatory
                    if self.rotation_distances[0] != -1:
                        self.calibration_status |= self.CALIBRATED_GEAR_0
                    if not any(x == -1 for x in self.rotation_distances):
                        self.calibration_status |= self.CALIBRATED_GEAR_RDS
            else:
                raise gcmd.error("Must specify 'MEASURED=' and optionally 'LENGTH='")


    # Start: Assumes filament is loaded through encoder
    # End: Does not eject filament at end (filament same as start)
    cmd_MMU_CALIBRATE_ENCODER_help = "Calibration routine for the MMU encoder"
    def cmd_MMU_CALIBRATE_ENCODER(self, gcmd):
        self.log_to_file(gcmd.get_commandline())
        if self.check_if_disabled(): return
        if self._check_has_encoder(): return
        if self.check_if_bypass(): return
        if self.check_if_not_calibrated(self.CALIBRATED_GEAR_0, check_gates=[self.gate_selected]): return

        length = gcmd.get_float('LENGTH', 400., above=0.)
        repeats = gcmd.get_int('REPEATS', 3, minval=1, maxval=10)
        speed = gcmd.get_float('SPEED', self.gear_from_buffer_speed, minval=10.)
        accel = gcmd.get_float('ACCEL', self.gear_from_buffer_accel, minval=10.)
        min_speed = gcmd.get_float('MINSPEED', speed, above=0.)
        max_speed = gcmd.get_float('MAXSPEED', speed, above=0.)
        save = gcmd.get_int('SAVE', 1, minval=0, maxval=1)
        advance = 60. # Ensure filament is in encoder even if not loaded by user

        try:
            with self.wrap_sync_gear_to_extruder():
                with self._require_encoder():
                    self.selector.filament_drive()
                    self.calibrating = True
                    _,_,measured,_ = self.trace_filament_move("Checking for filament", advance)
                    if measured < self.encoder_min:
                        raise MmuError("Filament not detected in encoder. Ensure filament is available and try again")
                    self._calibrate_encoder(length, repeats, speed, min_speed, max_speed, accel, save)
                    _,_,_,_ = self.trace_filament_move("Parking filament", -advance)
        except MmuError as ee:
            self.handle_mmu_error(str(ee))
        finally:
            self.calibrating = False

    # Calibrated bowden length is always from chosen gate homing point to the entruder gears
    # Start: With desired gate selected
    # End: Filament will be unloaded
    cmd_MMU_CALIBRATE_BOWDEN_help = "Calibration of reference bowden length for selected gate"
    def cmd_MMU_CALIBRATE_BOWDEN(self, gcmd):
        self.log_to_file(gcmd.get_commandline())
        if self.check_if_disabled(): return
        if self.check_if_no_bowden_move(): return
        if self.check_if_not_homed(): return
        if self.check_if_bypass(): return
        if self.check_if_loaded(): return
        if self.check_if_gate_not_valid(): return

        repeats = gcmd.get_int('REPEATS', 3, minval=1, maxval=10)
        save = gcmd.get_int('SAVE', 1, minval=0, maxval=1)
        manual = bool(gcmd.get_int('MANUAL', 0, minval=0, maxval=1))
        if manual:
            if self.check_if_not_calibrated(self.CALIBRATED_GEAR_0|self.CALIBRATED_SELECTOR, check_gates=[self.gate_selected]): return
        else:
            if self.check_if_not_calibrated(self.CALIBRATED_GEAR_0|self.CALIBRATED_ENCODER|self.CALIBRATED_SELECTOR, check_gates=[self.gate_selected]): return

        can_use_sensor = (
            (self.sensor_manager.has_sensor(self.SENSOR_EXTRUDER_ENTRY) and self.extruder_homing_endstop == self.SENSOR_EXTRUDER_ENTRY) or
            (self.sensor_manager.has_sensor(self.SENSOR_COMPRESSION) and self.extruder_homing_endstop == self.SENSOR_COMPRESSION)
        )

        can_auto_calibrate = self.has_encoder() or can_use_sensor
        if not can_auto_calibrate and not manual:
            self.log_always("No encoder or extruder entry sensor available. Use manual calibration method:\nWith gate selected, manually load filament all the way to the extruder gear\nThen run 'MMU_CALIBRATE_BOWDEN MANUAL=1 BOWDEN_LENGTH=xxx'\nWhere BOWDEN_LENGTH is greater than your real length")
            return

        extruder_homing_max = gcmd.get_float('HOMING_MAX', 150, above=0.)
        approx_bowden_length = gcmd.get_float('BOWDEN_LENGTH', 2000 if can_use_sensor else None, above=0.)
        if not approx_bowden_length:
            if manual:
                raise gcmd.error("Must specify 'BOWDEN_LENGTH=x' where x is slightly MORE than your estimated bowden length")
            else:
                raise gcmd.error("Must specify 'BOWDEN_LENGTH=x' where x is slightly LESS than your estimated bowden length to give room for homing")

        try:
            with self.wrap_sync_gear_to_extruder():
                with self._wrap_suspend_runout():
                    self.calibrating = True
                    if manual:
                        # Method 1: Manual (reverse homing to gate) method
                        length, clog = self._calibrate_bowden_length_manual(approx_bowden_length)

                    elif self.sensor_manager.has_sensor(self.SENSOR_EXTRUDER_ENTRY) and self.extruder_homing_endstop == self.SENSOR_EXTRUDER_ENTRY:
                        # Method 2: Automatic one-shot method with extruder entry sensor (BEST)
                        length, clog = self._calibrate_bowden_length_to_extruder_sensor(approx_bowden_length)

                    else:
                        # Method 3: Automatic averaging method with encoder and extruder collision or extruder entry sensor. Use repeats for accuracy
                        self._reset_ttg_map() # To force tool = gate
                        self._unload_tool()
                        length, clog = self._calibrate_bowden_length_auto(approx_bowden_length, extruder_homing_max, repeats)

                    msg = "Calibrated bowden length is %.1fmm" % length
                    if self.has_encoder() and self.enable_clog_detection:
                        msg += ". Clog detection length: %.1fmm" % clog
                    self.log_always(msg)

                    if save:
                        self._save_bowden_length(self.gate_selected, length, endstop=self.gate_homing_endstop)
                        self.save_variable(self.VARS_MMU_CALIB_CLOG_LENGTH, clog)
                        if self.has_encoder():
                            self.encoder_sensor.set_clog_detection_length(clog)
                            self.log_always("Calibrated bowden and clog detection length have been saved")
                        else:
                            self.log_always("Calibrated bowden length has been saved")
                        self.write_variables()
        except MmuError as ee:
            self.handle_mmu_error(str(ee))
        finally:
            self.calibrating = False

    # Start: Will home selector, select gate 0 or required gate
    # End: Filament will unload
    cmd_MMU_CALIBRATE_GATES_help = "Optional calibration of individual MMU gate"
    def cmd_MMU_CALIBRATE_GATES(self, gcmd):
        self.log_to_file(gcmd.get_commandline())
        if self.check_if_disabled(): return
        if self.check_if_not_homed(): return
        if self.check_if_bypass(): return
        length = gcmd.get_float('LENGTH', 400., above=0.)
        repeats = gcmd.get_int('REPEATS', 3, minval=1, maxval=10)
        auto = gcmd.get_int('ALL', 0, minval=0, maxval=1)
        gate = gcmd.get_int('GATE', -1, minval=0, maxval=self.num_gates - 1)
        save = gcmd.get_int('SAVE', 1, minval=0, maxval=1)
        if gate == -1 and not auto:
            raise gcmd.error("Must specify 'GATE=' or 'ALL=1' for all gates")
        if self.check_if_not_calibrated(self.CALIBRATED_GEAR_0|self.CALIBRATED_ENCODER|self.CALIBRATED_SELECTOR, check_gates=[gate] if gate != -1 else None): return

        try:
            with self.wrap_sync_gear_to_extruder():
                self._reset_ttg_map() # To force tool = gate
                self._unload_tool()
                self.calibrating = True
                with self._require_encoder():
                    if gate == -1:
                        self.log_always("Start the complete calibration of ancillary gates...")
                        for gate in range(self.num_gates - 1):
                            self._calibrate_gate(gate + 1, length, repeats, save=save)
                        self.log_always("Phew! End of auto gate calibration")
                    else:
                        self._calibrate_gate(gate, length, repeats, save=(save and gate != 0))
                if not any(x == -1 for x in self.rotation_distances[1:]):
                    self.calibration_status |= self.CALIBRATED_GEAR_RDS
        except MmuError as ee:
            self.handle_mmu_error(str(ee))
        finally:
            self.calibrating = False

    # Start: Test gate should already be selected
    # End: Filament will unload
    cmd_MMU_CALIBRATE_TOOLHEAD_help = "Automated measurement of key toolhead parameters"
    def cmd_MMU_CALIBRATE_TOOLHEAD(self, gcmd):
        self.log_to_file(gcmd.get_commandline())
        if self.check_if_disabled(): return
        if self.check_if_not_homed(): return
        if self.check_if_bypass(): return
        if self.check_if_loaded(): return
        if self.check_if_not_calibrated(self.CALIBRATED_GEAR_0|self.CALIBRATED_ENCODER|self.CALIBRATED_SELECTOR|self.CALIBRATED_BOWDENS, check_gates=[self.gate_selected]): return
        if not self.sensor_manager.has_sensor(self.SENSOR_TOOLHEAD):
            raise gcmd.error("Sorry this feature requires a toolhead sensor")
        clean = gcmd.get_int('CLEAN', 0, minval=0, maxval=1)
        cut = gcmd.get_int('CUT', 0, minval=0, maxval=1)
        save = gcmd.get_int('SAVE', 1, minval=0, maxval=1)
        line = "-----------------------------------------------\n"

        msg = "Reminder:\n"
        msg += "1) 'CLEAN=1' with clean extruder for: toolhead_extruder_to_nozzle, toolhead_sensor_to_nozzle (and toolhead_entry_to_extruder)\n"
        msg += "2) No flags with dirty extruder (no cut tip) for: toolhead_residual_filament (and toolhead_entry_to_extruder)\n"
        msg += "3) 'CUT=1' holding blade in for: variable_blade_pos\n"
        msg += "Desired gate should be selected but the filament unloaded\n"
        self.log_always(msg)

        if cut:
            gcode_macro = self.printer.lookup_object("gcode_macro %s" % self.form_tip_macro, None)
            if gcode_macro is None:
                raise gcmd.error("Filament tip forming macro '%s' not found" % self.form_tip_macro)
            gcode_vars = self.printer.lookup_object("gcode_macro %s_VARS" % self.form_tip_macro, gcode_macro)
            if not ('blade_pos' in gcode_vars.variables and 'retract_length' in gcode_vars.variables):
                raise gcmd.error("Filament tip forming macro '%s' does not look like a cutting macro!" % self.form_tip_macro)

        try:
            with self.wrap_sync_gear_to_extruder():
                self.calibrating = True
                self._initialize_filament_position(dwell=True)
                overshoot = self._load_gate(allow_retry=False)
                self._load_bowden(start_pos=overshoot)
                self._home_to_extruder(self.extruder_homing_max)

                if cut:
                    self.log_always("Measuring blade cutter postion (with filament fragment)...")
                    tetn, tstn, tete = self._probe_toolhead()
                    # Blade position is the difference between empty and extruder with full cut measurements for sensor to nozzle
                    vbp = self.toolhead_sensor_to_nozzle - tstn
                    msg = line
                    if abs(vbp - self.toolhead_residual_filament) < 5:
                        self.log_error("Measurements did not make sense. Looks like probing went past the blade pos!\nAre you holding the blade closed or have cut filament in the extruder?")
                    else:
                        msg += "Calibration Results (cut tip):\n"
                        msg += "> variable_blade_pos: %.1f (currently: %.1f)\n" % (vbp, gcode_vars.variables['blade_pos'])
                        msg += "> variable_retract_length: %.1f-%.1f, recommend: %.1f (currently: %.1f)\n" % (self.toolhead_residual_filament + self.toolchange_retract, vbp, vbp - 5., gcode_vars.variables['retract_length'])
                        msg += line
                        self.log_always(msg)
                        if save:
                            self.log_always("New calibrated blade_pos and retract_length active until restart. Update mmu_macro_vars.cfg to persist")
                            gcode_vars.variables['blade_pos'] = vbp
                            gcode_vars.variables['retract_length'] = vbp - 5.

                elif clean:
                    self.log_always("Measuring clean toolhead dimensions after cold pull...")
                    tetn, tstn, tete = self._probe_toolhead()
                    msg = line
                    msg += "Calibration Results (clean nozzle):\n"
                    msg += "> toolhead_extruder_to_nozzle: %.1f (currently: %.1f)\n" % (tetn, self.toolhead_extruder_to_nozzle)
                    msg += "> toolhead_sensor_to_nozzle: %.1f (currently: %.1f)\n" % (tstn, self.toolhead_sensor_to_nozzle)
                    if self.sensor_manager.has_sensor(self.SENSOR_EXTRUDER_ENTRY):
                        msg += "> toolhead_entry_to_extruder: %.1f (currently: %.1f)\n" % (tete, self.toolhead_entry_to_extruder)
                    msg += line
                    self.log_always(msg)
                    if save:
                        self.log_always("New toolhead calibration active until restart. Update mmu_parameters.cfg to persist settings")
                        self.toolhead_extruder_to_nozzle = round(tetn, 1)
                        self.toolhead_sensor_to_nozzle = round(tstn, 1)
                        self.toolhead_entry_to_extruder = round(tete, 1)

                else:
                    self.log_always("Measuring dirty toolhead dimensions (with filament residue)...")
                    tetn, tstn, tete = self._probe_toolhead()
                    # Ooze reduction is the difference between empty and dirty measurements for sensor to nozzle
                    tor = self.toolhead_sensor_to_nozzle - tstn
                    msg = line
                    msg += "Calibration Results (dirty nozzle):\n"
                    msg += "> toolhead_residual_filament: %.1f (currently: %.1f)\n" % (tor, self.toolhead_residual_filament)
                    if self.sensor_manager.has_sensor(self.SENSOR_EXTRUDER_ENTRY):
                        msg += "> toolhead_entry_to_extruder: %.1f (currently: %.1f)\n" % (tete, self.toolhead_entry_to_extruder)
                    msg += line
                    self.log_always(msg)
                    if save:
                        self.log_always("New calibrated ooze reduction active until restart. Update mmu_parameters.cfg to persist")
                        self.toolhead_residual_filament = round(tor, 1)
                        self.toolhead_entry_to_extruder = round(tete, 1)

                # Unload and park filament
                self._unload_bowden()
                self._unload_gate()
        except MmuError as ee:
            self.handle_mmu_error(str(ee))
        finally:
            self.calibrating = False


#######################
# MMU STATE FUNCTIONS #
#######################

    def _setup_hotend_off_timer(self):
        self.hotend_off_timer = self.reactor.register_timer(self._hotend_off_handler, self.reactor.NEVER)

    def _hotend_off_handler(self, eventtime):
        if not self.is_printing():
            self.log_info("Disabled extruder heater")
            self.gcode.run_script_from_command("M104 S0")
        return self.reactor.NEVER

    def _setup_pending_spool_id_timer(self):
        self.pending_spool_id_timer = self.reactor.register_timer(self._pending_spool_id_handler, self.reactor.NEVER)

    def _pending_spool_id_handler(self, eventtime):
        self.pending_spool_id = None
        return self.reactor.NEVER

    def _check_pending_spool_id(self, gate):
        if self.pending_spool_id is not None:
            self.log_info("Spool ID: %s automatically applied to gate %d" % (self.pending_spool_id, gate))
            self.gate_spool_id[gate] = self.pending_spool_id
            self._pending_spool_id_handler(0) # Prevent resue
            self._spoolman_update_filaments(gate) # Request update of material & color from Spoolman

    def _handle_idle_timeout_printing(self, eventtime):
        self._handle_idle_timeout_event(eventtime, "printing")

    def _handle_idle_timeout_ready(self, eventtime):
        self._handle_idle_timeout_event(eventtime, "ready")

    def _handle_idle_timeout_idle(self, eventtime):
        self._handle_idle_timeout_event(eventtime, "idle")

    def _setup_sync_feedback(self):
        self.sync_feedback_timer = self.reactor.register_timer(self._update_sync_feedback)

    # Gear/Extruder sync feedback state should be -1 (expanded) and 1 (compressed)
    # or can be a proportional float value between -1.0 and 1.0
    def _handle_sync_feedback(self, eventtime, state):
        if not self.is_enabled: return
        self.log_trace("Got sync force feedback update. State: %s" % state)
        if abs(state) <= 1:
            self.sync_feedback_last_state = float(state)
            if self.sync_feedback_enable and self.sync_feedback_operational:
                self._update_sync_multiplier()

    def _handle_mmu_synced(self):
        if not self.is_enabled: return
        msg = "Synced MMU to extruder%s" % (" (sync feedback activated)" if self.sync_feedback_enable else "")
        if self.mmu_machine.filament_always_gripped:
            self.log_debug(msg)
        else:
            self.log_info(msg)

        if not self.sync_feedback_operational:
            # Enable sync feedback
            self.sync_feedback_operational = True
            self.reactor.update_timer(self.sync_feedback_timer, self.reactor.NOW)
            self._update_sync_starting_state()

    def _handle_mmu_unsynced(self):
        if not self.is_enabled: return
        msg = "Unsynced MMU from extruder%s" % (" (sync feedback deactivated)" if self.sync_feedback_enable else "")
        if self.mmu_machine.filament_always_gripped:
            self.log_debug(msg)
        else:
            self.log_info(msg)

        if self.sync_feedback_operational:
            # Disable sync feedback
            self.reactor.update_timer(self.sync_feedback_timer, self.reactor.NEVER)
            self.sync_feedback_operational = False
            self.sync_feedback_last_direction = self.SYNC_STATE_NEUTRAL
            self.log_trace("Reset sync multiplier")
            self._set_rotation_distance(self._get_rotation_distance(self.gate_selected))

    def _update_sync_feedback(self, eventtime):
        if self.is_enabled:
            estimated_print_time = self.printer.lookup_object('mcu').estimated_print_time(eventtime)
            extruder = self.toolhead.get_extruder()
            pos = extruder.find_past_position(estimated_print_time)
            past_pos = extruder.find_past_position(max(0., estimated_print_time - self.SYNC_POSITION_TIMERANGE))
            if abs(pos - past_pos) >= self.SYNC_POSITION_MIN_DELTA:
                prev_direction = self.sync_feedback_last_direction
                self.sync_feedback_last_direction = self.DIRECTION_LOAD if pos > past_pos else self.DIRECTION_UNLOAD if pos < past_pos else 0
                if self.sync_feedback_last_direction != prev_direction:
                    d = self.sync_feedback_last_direction
                    self.log_trace("New sync direction: %s" % ('extrude' if d == self.DIRECTION_LOAD else 'retract' if d == self.DIRECTION_UNLOAD else 'static'))
                    self._update_sync_multiplier()
        return eventtime + self.SYNC_FEEDBACK_INTERVAL

    def _update_sync_multiplier(self):
        if not self.sync_feedback_enable or not self.sync_feedback_operational: return
        if self.sync_feedback_last_direction == self.SYNC_STATE_NEUTRAL:
            multiplier = 1.
        else:
            go_slower = lambda s, d: abs(s - d) < abs(s + d)
            if go_slower(self.sync_feedback_last_state, self.sync_feedback_last_direction):
                # Expanded when extruding or compressed when retracting, so decrease the rotation distance of gear stepper to speed it up
                multiplier = 1. - (abs(1. - self.sync_multiplier_low) * abs(self.sync_feedback_last_state))
            else:
                # Compressed when extruding or expanded when retracting, so increase the rotation distance of gear stepper to slow it down
                multiplier = 1. + (abs(1. - self.sync_multiplier_high) * abs(self.sync_feedback_last_state))
        self.log_trace("Updated sync multiplier: %.4f" % multiplier)
        self._set_rotation_distance(self._get_rotation_distance(self.gate_selected) / multiplier)

    # Ensure correct sync_feedback starting assumption by generating a fake event
    def _update_sync_starting_state(self):
        eventtime = self.reactor.monotonic()
        has_tension = self.sensor_manager.has_sensor(self.SENSOR_TENSION)
        has_compression = self.sensor_manager.has_sensor(self.SENSOR_COMPRESSION)

        sss = self.SYNC_STATE_NEUTRAL
        if has_tension and not has_compression:
            sss = self.SYNC_STATE_EXPANDED if self.sensor_manager.check_sensor(self.SENSOR_TENSION) else self.SYNC_STATE_COMPRESSED
        elif has_compression and not has_tension:
            sss = self.SYNC_STATE_COMPRESSED if self.sensor_manager.check_sensor(self.SENSOR_COMPRESSION) else self.SYNC_STATE_EXPANDED
        elif has_compression and has_tension:
            state_expanded = self.sensor_manager.check_sensor(self.SENSOR_TENSION)
            state_compressed = self.sensor_manager.check_sensor(self.SENSOR_COMPRESSION)
            if state_expanded and state_compressed:
                self.log_error("Both expanded and compressed sync feedback sensors are triggered at the same time. Check hardware!")
            elif state_expanded:
                sss = self.SYNC_STATE_EXPANDED
            elif state_compressed:
                sss = self.SYNC_STATE_COMPRESSED

        self._handle_sync_feedback(eventtime, sss)
        self.log_trace("Set initial sync feedback state to: %s" % self._get_sync_feedback_string(detail=True))

    def is_printing(self, force_in_print=False): # Actively printing and not paused
        return self.print_state in ["started", "printing"] or force_in_print or self.test_force_in_print

    def is_in_print(self, force_in_print=False): # Printing or paused
        return bool(self.print_state in ["printing", "pause_locked", "paused"] or force_in_print or self.test_force_in_print)

    def is_mmu_paused(self): # The MMU is paused
        return self.print_state in ["pause_locked", "paused"]

    def is_mmu_paused_and_locked(self): # The MMU is paused (and locked)
        return self.print_state in ["pause_locked"]

    def is_in_endstate(self):
        return self.print_state in ["complete", "cancelled", "error", "ready", "standby", "initialized"]

    def is_in_standby(self):
        return self.print_state in ["standby"]

    def is_printer_printing(self):
        return bool(self.print_stats and self.print_stats.state == "printing")

    def is_printer_paused(self):
        return self.pause_resume.is_paused

    def is_paused(self):
        return self.is_printer_paused() or self.is_mmu_paused()

    def _wakeup(self):
        if self.is_in_standby():
            self._set_print_state("idle")

    # Track print events simply to ease internal print state transitions. Specificly we want to detect
    # the start and end of a print and falling back into 'standby' state on idle
    #
    # Klipper reference sources for state:
    # print_stats: {'filename': '', 'total_duration': 0.0, 'print_duration': 0.0,
    #               'filament_used': 0.0, 'state': standby|printing|paused|complete|cancelled|error,
    #               'message': '', 'info': {'total_layer': None, 'current_layer': None}}
    # idle_status: {'state': Idle|Ready|Printing, 'printing_time': 0.0}
    # pause_resume: {'is_paused': True|False}
    #
    def _handle_idle_timeout_event(self, eventtime, event_type):
        if not self.is_enabled: return
        self.log_trace("Processing idle_timeout '%s' event" % event_type)

        if self.print_stats and self.print_start_detection:
            new_ps = self.print_stats.get_status(eventtime)
            if self.last_print_stats is None:
                self.last_print_stats = dict(new_ps)
                self.last_print_stats['state'] = 'initialized'
            prev_ps = self.last_print_stats
            old_state = prev_ps['state']
            new_state = new_ps['state']
            if new_state is not old_state:
                if new_state == "printing" and event_type == "printing":
                    # Figure out the difference between initial job start and resume
                    if prev_ps['state'] == "paused" and prev_ps['filename'] == new_ps['filename'] and prev_ps['total_duration'] < new_ps['total_duration']:
                        # This is a 'resumed' state so ignore
                        self.log_trace("Automaticaly detected RESUME (ignored), print_stats=%s, current mmu print_state=%s" % (new_state, self.print_state))
                    else:
                        # This is a 'started' state
                        self.log_trace("Automaticaly detected JOB START, print_status:print_stats=%s, current mmu print_state=%s" % (new_state, self.print_state))
                        if self.print_state not in ["started", "printing"]:
                            self._on_print_start(pre_start_only=True)
                            self.reactor.register_callback(lambda pt: self._print_event("MMU_PRINT_START"))
                elif new_state in ["complete", "error"] and event_type == "ready":
                    self.log_trace("Automatically detected JOB %s, print_stats=%s, current mmu print_state=%s" % (new_state.upper(), new_state, self.print_state))
                    if new_state == "error":
                        self.reactor.register_callback(lambda pt: self._print_event("MMU_PRINT_END STATE=error AUTOMATIC=1"))
                    else:
                        self.reactor.register_callback(lambda pt: self._print_event("MMU_PRINT_END STATE=complete AUTOMATIC=1"))
                self.last_print_stats = dict(new_ps)

        # Capture transition to standby
        if event_type == "idle" and self.print_state != "standby":
            self.reactor.register_callback(lambda pt: self._print_event("MMU_PRINT_END STATE=standby AUTOMATIC=1"))

    def _print_event(self, command):
        try:
            self.gcode.run_script(command)
        except Exception:
            logging.exception("MMU: Error running job state initializer/finalizer")

    # MMU job state machine: initialized|ready|started|printing|complete|cancelled|error|pause_locked|paused|standby
    def _set_print_state(self, print_state, call_macro=True):
        if print_state != self.print_state:
            idle_timeout = self.printer.lookup_object("idle_timeout").idle_timeout
            self.log_debug("Job State: %s -> %s (MMU State: Encoder: %s, Synced: %s, Paused temp: %s, Resume to state: %s, Position saved for: %s, pause_resume: %s, Idle timeout: %.2fs)"
                    % (self.print_state.upper(), print_state.upper(), self._get_encoder_state(), self.mmu_toolhead.is_gear_synced_to_extruder(), self.paused_extruder_temp,
                        self.resume_to_state, self.saved_toolhead_operation, self.is_printer_paused(), idle_timeout))
            if call_macro:
                if self.printer.lookup_object("gcode_macro %s" % self.print_state_changed_macro, None) is not None:
                    self.wrap_gcode_command("%s STATE='%s' OLD_STATE='%s'" % (self.print_state_changed_macro, print_state, self.print_state))
            self.print_state = print_state

    # If this is called automatically when printing starts. The pre_start_only operations are performed on an idle_timeout
    # event so cannot block.  The remainder of moves will be called from the queue but they will be called early so
    # don't do anything that requires operating toolhead kinematics (we might not even be homed yet)
    def _on_print_start(self, pre_start_only=False):
        if self.print_state not in ["started", "printing"]:
            self.log_trace("_on_print_start(->started)")
            self._clear_saved_toolhead_position()
            self.paused_extruder_temp = None
            self._reset_job_statistics() # Reset job stats but leave persisted totals alone
            self.reactor.update_timer(self.hotend_off_timer, self.reactor.NEVER) # Don't automatically turn off extruder heaters
            self.is_handling_runout = False
            self._clear_slicer_tool_map()
            self._enable_runout() # Enable runout/clog detection while printing
            self._initialize_encoder(dwell=None) # Encoder 0000
            self._set_print_state("started", call_macro=False)

        if not pre_start_only and self.print_state not in ["printing"]:
            self.log_trace("_on_print_start(->printing)")
            self.sync_gear_to_extruder(self.sync_to_extruder, grip=True, current=True)
            self.wrap_gcode_command("SET_GCODE_VARIABLE MACRO=%s VARIABLE=min_lifted_z VALUE=0" % self.park_macro) # Sequential printing movement "floor"
            self.wrap_gcode_command("SET_GCODE_VARIABLE MACRO=%s VARIABLE=next_pos VALUE=False" % self.park_macro)
            msg = "Happy Hare initialized ready for print"
            if self.filament_pos == self.FILAMENT_POS_LOADED:
                msg += " (initial tool T%s loaded)" % self.tool_selected
            else:
                msg += " (no filament preloaded)"
            if self.ttg_map != self.default_ttg_map:
                msg += "\nWarning: Non default TTG map in effect"
            self.log_info(msg)
            self._set_print_state("printing")

    # Hack: Force state transistion to printing for any early moves if MMU_PRINT_START not yet run
    def _fix_started_state(self):
        if self.is_printer_printing() and not self.is_in_print():
            self.wrap_gcode_command("MMU_PRINT_START")

    # If this is called automatically it will occur after the user's print ends.
    # Therefore don't do anything that requires operating kinematics
    def _on_print_end(self, state="complete"):
        if not self.is_in_endstate():
            self.log_trace("_on_print_end(%s)" % state)
            self.movequeues_wait()
            self._clear_saved_toolhead_position()
            self.resume_to_state = "ready"
            self.paused_extruder_temp = None
            self.reactor.update_timer(self.hotend_off_timer, self.reactor.NEVER) # Don't automatically turn off extruder heaters
            self._disable_runout() # Disable runout/clog detection after print

            if self.printer.lookup_object("idle_timeout").idle_timeout != self.default_idle_timeout:
                self.gcode.run_script_from_command("SET_IDLE_TIMEOUT TIMEOUT=%d" % self.default_idle_timeout) # Restore original idle_timeout
            self._set_print_state(state) # Must be before the unsyncing below for grip (servo) to operate
            self.sync_gear_to_extruder(False, grip=True)
        if state == "standby" and not self.is_in_standby():
            self._set_print_state(state)
        self._clear_macro_state(reset=True)

    def handle_mmu_error(self, reason, force_in_print=False):
        self._fix_started_state() # Get out of 'started' state before transistion to mmu pause

        run_pause_macro = run_error_macro = recover_pos = send_event = False
        if self.is_in_print(force_in_print):
            if not self.is_mmu_paused():
                self._disable_runout() # Disable runout/clog detection while in pause state
                self._track_pause_start()
                self.resume_to_state = 'printing' if self.is_in_print() else 'ready'
                self.reason_for_pause = reason
                self._display_mmu_error()
                self.paused_extruder_temp = self.printer.lookup_object(self.extruder_name).heater.target_temp
                self.log_trace("Saved desired extruder temperature: %.1f%sC" % (self.paused_extruder_temp, UI_DEGREE))
                self.reactor.update_timer(self.hotend_off_timer, self.reactor.monotonic() + self.disable_heater) # Set extruder off timer
                self.gcode.run_script_from_command("SET_IDLE_TIMEOUT TIMEOUT=%d" % self.timeout_pause) # Set alternative pause idle_timeout
                self.log_trace("Extruder heater will be disabled in %s" % (self._seconds_to_string(self.disable_heater)))
                self.log_trace("Idle timeout in %s" % self._seconds_to_string(self.timeout_pause))
                self._save_toolhead_position_and_park('pause') # if already paused this is a no-op
                run_error_macro = True
                run_pause_macro = not self.is_printer_paused()
                send_event = True
                recover_pos = self.filament_recovery_on_pause
                self._set_print_state("pause_locked")
            else:
                self.log_error("MMU issue detected whilst printer is paused\nReason: %s" % reason)
                recover_pos = self.filament_recovery_on_pause

        else: # Not in a print (standalone operation)
            self.log_error("MMU issue: %s" % reason)
            # Restore original position if parked because there will be no resume
            if self.saved_toolhead_operation:
                self._restore_toolhead_position(self.saved_toolhead_operation)

        # Be deliberate about order of these tasks
        if run_error_macro:
            self.wrap_gcode_command(self.error_macro)

        if run_pause_macro:
            self.wrap_gcode_command(self.pause_macro)

        if recover_pos:
            self.recover_filament_pos(message=True)

        if self.mmu_machine.filament_always_gripped:
            self.sync_gear_to_extruder(True, grip=True) # Should already be in this state
        else:
            # Default to unsynced (if possible) on error. Will be restored on resume/continue_printing
            self.sync_gear_to_extruder(False, grip=True)

        if send_event:
            self.printer.send_event("mmu:mmu_paused") # Notify MMU paused event

    # Displays MMU error/pause as pop-up dialog and/or via console
    def _display_mmu_error(self):
        msg= "Print%s paused" % (" was already" if self.is_printer_paused() else " will be")
        dialog_macro = self.printer.lookup_object('gcode_macro %s' % self.error_dialog_macro, None)
        if self.show_error_dialog and dialog_macro is not None:
            # Klipper doesn't handle string quoting so strip problematic characters
            reason = self.reason_for_pause.replace("\n", ". ")
            for c in "#;'":
                reason = reason.replace(c, "")
            self.wrap_gcode_command('%s MSG="%s" REASON="%s"' % (self.error_dialog_macro, msg, reason))
        self.log_error("MMU issue detected. %s\nReason: %s" % (msg, self.reason_for_pause))
        self.log_always("After fixing, call RESUME to continue printing (MMU_UNLOCK to restore temperature)")

    def _clear_mmu_error_dialog(self):
        dialog_macro = self.printer.lookup_object('gcode_macro %s' % self.error_dialog_macro, None)
        if self.show_error_dialog and dialog_macro is not None:
            self.wrap_gcode_command('RESPOND TYPE=command MSG="action:prompt_end"')

    def _mmu_unlock(self):
        if self.is_mmu_paused():
            self.gcode.run_script_from_command("SET_IDLE_TIMEOUT TIMEOUT=%d" % self.default_idle_timeout)
            self.reactor.update_timer(self.hotend_off_timer, self.reactor.NEVER)

            # Important to wait for stable temperature to resume exactly how we paused
            if self.paused_extruder_temp:
                self.log_info("Enabled extruder heater")
            self._ensure_safe_extruder_temperature("pause", wait=True)
            self._set_print_state("paused")

    # Continue after load/unload/change_tool/runout operation or pause/error
    def _continue_after(self, operation, force_in_print=False, restore=True):
        self.log_debug("Continuing from %s state after %s" % (self.print_state, operation))
        if self.is_mmu_paused() and operation == 'resume':
            self.reason_for_pause = None
            self._ensure_safe_extruder_temperature("pause", wait=True)
            self.paused_extruder_temp = None
            self._track_pause_end()
            self._enable_runout() # Enable runout/clog detection while printing
            self._set_print_state(self.resume_to_state)
            self.resume_to_state = "ready"
            self.printer.send_event("mmu:mmu_resumed")
        elif self.is_mmu_paused():
            # If paused we can only continue on resume
            return

        if self.is_printing(force_in_print):
            self.sensor_manager.confirm_loaded() # Can throw MmuError
            self.is_handling_runout = False
            self._initialize_encoder(dwell=None) # Encoder 0000

            # Restablish syncing state and grip (servo) position
            self.sync_gear_to_extruder(self.sync_to_extruder, grip=True, current=True)

        # Restore print position as final step so no delay
        self._restore_toolhead_position(operation, restore=restore)

        # Ready to continue printing...

    def _clear_macro_state(self, reset=False):
        if self.printer.lookup_object('gcode_macro %s' % self.clear_position_macro, None) is not None:
            self.wrap_gcode_command("%s%s" % (self.clear_position_macro, " RESET=1" if reset else ""))

    def _save_toolhead_position_and_park(self, operation, next_pos=None):
        eventtime = self.reactor.monotonic()
        homed = self.toolhead.get_status(eventtime)['homed_axes']
        if 'xyz' in homed:
            if not self.saved_toolhead_operation:
                # Save toolhead position

                # This is paranoia so I can be absolutely sure that Happy Hare leaves toolhead the same way when we are done
                gcode_pos = self.gcode_move.get_status(eventtime)['gcode_position']
                toolhead_gcode_pos = " ".join(["%s:%.1f" % (a, v) for a, v in zip("XYZE", gcode_pos)])
                self.log_debug("Saving toolhead gcode state and position (%s) for %s" % (toolhead_gcode_pos, operation))
                self.gcode.run_script_from_command("SAVE_GCODE_STATE NAME=%s" % self.TOOLHEAD_POSITION_STATE)
                self.saved_toolhead_operation = operation

                # Save toolhead velocity limits and set user defined for macros
                self.saved_toolhead_max_accel = self.toolhead.max_accel
                self.saved_toolhead_min_cruise_ratio = self.toolhead.get_status(eventtime).get('minimum_cruise_ratio', None)
                cmd = "SET_VELOCITY_LIMIT ACCEL=%.6f" % self.macro_toolhead_max_accel
                if self.saved_toolhead_min_cruise_ratio is not None:
                    cmd += " MINIMUM_CRUISE_RATIO=%.6f" % self.macro_toolhead_min_cruise_ratio
                self.gcode.run_script_from_command(cmd)

                # Record the intended X,Y resume position (this is also passed to the pause/resume restore position in pause is later called)
                if next_pos:
                    self.gcode_move.saved_states[self.TOOLHEAD_POSITION_STATE]['last_position'][:2] = next_pos

                # Make sure we record the current speed/extruder overrides
                if self.tool_selected >= 0:
                    mmu_state = self.gcode_move.saved_states[self.TOOLHEAD_POSITION_STATE]
                    self.tool_speed_multipliers[self.tool_selected] = mmu_state['speed_factor'] * 60.
                    self.tool_extrusion_multipliers[self.tool_selected] = mmu_state['extrude_factor']

                # This will save the print position in the macro and apply park
                self.wrap_gcode_command(self.save_position_macro)
                self.wrap_gcode_command(self.park_macro)
            else:
                # Re-apply parking for new operation (this will not change the saved position in macro)

                self.saved_toolhead_operation = operation # Update operation in progress
                # Force re-park now because user may not be using HH client_macros. This can result
                # in duplicate calls to parking macro but it is itempotent and will ignore
                self.wrap_gcode_command(self.park_macro)
        else:
            self.log_debug("Cannot save toolhead position or z-hop for %s because not homed" % operation)

    def _restore_toolhead_position(self, operation, restore=True):
        eventtime = self.reactor.monotonic()
        if self.saved_toolhead_operation:
            # Inject speed/extruder overrides into gcode state restore data
            if self.tool_selected >= 0:
                mmu_state = self.gcode_move.saved_states[self.TOOLHEAD_POSITION_STATE]
                mmu_state['speed_factor'] = self.tool_speed_multipliers[self.tool_selected] / 60.
                mmu_state['extrude_factor'] = self.tool_extrusion_multipliers[self.tool_selected]

            # If this is the final "restore toolhead position" call then allow macro to restore position, then sanity check
            # Note: if user calls BASE_RESUME, print will restart but from incorrect position that could be restored later!
            if not self.is_paused() or operation == "resume":
                # Controlled by the RESTORE=0 flag to MMU_LOAD, MMU_EJECT, MMU_CHANGE_TOOL (only real use case is final unload)
                if restore:
                    self.wrap_gcode_command(self.restore_position_macro) # Restore macro position and clear saved

                    # Paranoia: no matter what macros do ensure position and state is good. Either last, next or none (current x,y)
                    sequence_vars_macro = self.printer.lookup_object("gcode_macro _MMU_SEQUENCE_VARS", None)
                    travel_speed = 200
                    if sequence_vars_macro:
                        if sequence_vars_macro.variables.get('restore_xy_pos', 'last') == 'none' and self.saved_toolhead_operation in ['toolchange']:
                            # Don't change x,y position on toolchange
                            current_pos = self.gcode_move.get_status(eventtime)['gcode_position']
                            self.gcode_move.saved_states[self.TOOLHEAD_POSITION_STATE]['last_position'][:2] = current_pos[:2]
                        travel_speed = sequence_vars_macro.variables.get('park_travel_speed', travel_speed)
                    gcode_pos = self.gcode_move.saved_states[self.TOOLHEAD_POSITION_STATE]['last_position']
                    display_gcode_pos = " ".join(["%s:%.1f" % (a, v) for a, v in zip("XYZE", gcode_pos)])
                    self.gcode.run_script_from_command("RESTORE_GCODE_STATE NAME=%s MOVE=1 MOVE_SPEED=%.1f" % (self.TOOLHEAD_POSITION_STATE, travel_speed))
                    self.log_debug("Ensuring correct gcode state and position (%s) after %s" % (display_gcode_pos, operation))
                    self._clear_saved_toolhead_position()
                else:
                    # Special case of not restoring so just clear all saved state
                    self._clear_macro_state()
                    self._clear_saved_toolhead_position()

                # Always restore toolhead velocity limits
                if self.saved_toolhead_max_accel:
                    cmd = "SET_VELOCITY_LIMIT ACCEL=%.6f" % self.saved_toolhead_max_accel
                    if self.saved_toolhead_min_cruise_ratio is not None:
                        cmd += " MINIMUM_CRUISE_RATIO=%.6f" % self.saved_toolhead_min_cruise_ratio
                    self.gcode.run_script_from_command(cmd)
                    self.saved_toolhead_max_accel = None
            else:
                pass # Resume will call here again shortly so we can ignore for now
        else:
            # Ensure all saved state is cleared
            self._clear_macro_state()
            self._clear_saved_toolhead_position()

    def _clear_saved_toolhead_position(self):
        self.saved_toolhead_operation = ''

    def _disable_runout(self):
        enabled = self.runout_enabled
        if enabled:
            self.log_trace("Disabled runout detection")
            if self.has_encoder() and self.encoder_sensor.is_enabled():
                self.encoder_sensor.disable()
            self.sensor_manager.disable_runout(self.gate_selected)
            self.runout_enabled = False
        return enabled

    def _enable_runout(self):
        self.runout_enabled = True
        self.log_trace("Enabled runout detection")
        if self.has_encoder() and not self.encoder_sensor.is_enabled():
            self.encoder_sensor.enable()
        self.sensor_manager.enable_runout(self.gate_selected)
        self.runout_last_enable_time = self.reactor.monotonic()

    @contextlib.contextmanager
    def _wrap_suspend_runout(self):
        enabled = self._disable_runout()
        try:
            yield self
        finally:
            if enabled:
                self._enable_runout()

    # To suppress visual filament position
    @contextlib.contextmanager
    def wrap_suppress_visual_log(self):
        log_visual = self.log_visual
        self.log_visual = 0
        try:
            yield self
        finally:
            self.log_visual = log_visual

    def has_encoder(self):
        return self.encoder_sensor is not None and not self.test_disable_encoder

    def _can_use_encoder(self):
        return self.encoder_sensor is not None and (self.encoder_move_validation or self.encoder_force_validation)

    def _check_has_encoder(self):
        if not self.has_encoder():
            self.log_error("No encoder fitted to MMU")
            return True
        return False

    def _get_encoder_state(self):
        if self.has_encoder():
            return "%s" % "Enabled" if self.encoder_sensor.is_enabled() else "Disabled"
        else:
            return "n/a"

    # For all encoder methods, 'dwell' means:
    #   True  - gives klipper a little extra time to deliver all encoder pulses when absolute accuracy is required
    #   False - wait for moves to complete and then read encoder
    #   None  - just read encoder without delay (assumes prior movements have completed)
    # Return 'False' if no encoder fitted
    def _encoder_dwell(self, dwell):
        if self.has_encoder():
            if dwell:
                self.movequeues_dwell(self.encoder_dwell)
                self.movequeues_wait()
                return True
            elif dwell is False and self._can_use_encoder():
                self.movequeues_wait()
                return True
            elif dwell is None and self._can_use_encoder():
                return True
        return False

    @contextlib.contextmanager
    def _require_encoder(self):
        if not self.has_encoder():
            raise MmuError("Assertion failure: Encoder required for chosen operation but not present on MMU")
        self.encoder_force_validation = True
        try:
            yield self
        finally:
            self.encoder_force_validation = False

    def get_encoder_distance(self, dwell=False):
        if self._encoder_dwell(dwell):
            return self.encoder_sensor.get_distance()
        else:
            return 0.

    def _get_encoder_counts(self, dwell=False):
        if self._encoder_dwell(dwell):
            return self.encoder_sensor.get_counts()
        else:
            return 0

    def set_encoder_distance(self, distance, dwell=False):
        if self._encoder_dwell(dwell):
            self.encoder_sensor.set_distance(distance)

    def _initialize_encoder(self, dwell=False):
        if self._encoder_dwell(dwell):
            self.encoder_sensor.reset_counts()

    def _get_encoder_dead_space(self):
        if self.has_encoder() and self.gate_homing_endstop in [self.SENSOR_GATE, self.SENSOR_GEAR_PREFIX]:
            return self.gate_endstop_to_encoder
        else:
            return 0.

    def _initialize_filament_position(self, dwell=False):
        self._initialize_encoder(dwell=dwell)
        self._set_filament_position()

    def _get_filament_position(self):
        return self.mmu_toolhead.get_position()[1]

    def _set_filament_position(self, position = 0.):
        pos = self.mmu_toolhead.get_position()
        pos[1] = position
        self.mmu_toolhead.set_position(pos)
        return position

    def _set_filament_remaining(self, length, color=''):
        self.filament_remaining = length
        self.save_variable(self.VARS_MMU_FILAMENT_REMAINING, round(length, 1))
        self.save_variable(self.VARS_MMU_FILAMENT_REMAINING_COLOR, color, write=True)

    def _set_last_tool(self, tool):
        self._last_tool = tool
        self.save_variable(self.VARS_MMU_LAST_TOOL, tool, write=True)

    def _set_filament_pos_state(self, state, silent=False):
        self.filament_pos = state
        if self.gate_selected != self.TOOL_GATE_BYPASS or state == self.FILAMENT_POS_UNLOADED or state == self.FILAMENT_POS_LOADED:
            self._display_visual_state(silent=silent)

        # Minimal save_variable writes
        if state in [self.FILAMENT_POS_LOADED, self.FILAMENT_POS_UNLOADED]:
            self.save_variable(self.VARS_MMU_FILAMENT_POS, state, write=True)
        elif self.save_variables.allVariables.get(self.VARS_MMU_FILAMENT_POS, 0) != self.FILAMENT_POS_UNKNOWN:
            self.save_variable(self.VARS_MMU_FILAMENT_POS, self.FILAMENT_POS_UNKNOWN, write=True)

    def _set_filament_direction(self, direction):
        self.filament_direction = direction

    def _must_home_to_extruder(self):
        return self.extruder_homing_endstop != self.SENSOR_EXTRUDER_NONE and (self.extruder_force_homing or not self.sensor_manager.has_sensor(self.SENSOR_TOOLHEAD))

    def _must_buffer_extruder_homing(self):
        return self._must_home_to_extruder() and self.extruder_homing_endstop != self.SENSOR_EXTRUDER_COLLISION

    def check_if_disabled(self):
        if not self.is_enabled:
            self.log_error("Operation not possible. MMU is disabled. Please use MMU ENABLE=1 to use")
            return True
        self._wakeup()
        return False

    def check_if_bypass(self):
        if self.tool_selected == self.TOOL_GATE_BYPASS and self.filament_pos not in [self.FILAMENT_POS_UNLOADED]:
            self.log_error("Operation not possible. MMU is currently using bypass. Unload or select a different gate first")
            return True
        return False

    def check_if_not_homed(self):
        if not self.selector.is_homed:
            self.log_error("Operation not possible. MMU selector is not homed")
            return True
        return False

    def check_if_loaded(self):
        if self.filament_pos not in [self.FILAMENT_POS_UNLOADED, self.FILAMENT_POS_UNKNOWN]:
            self.log_error("Operation not possible. MMU has filament loaded")
            return True
        return False

    def check_if_gate_not_valid(self):
        if self.gate_selected < 0:
            self.log_error("Operation not possible. No MMU gate selected")
            return True
        return False

    def check_if_always_synced(self):
        if self.mmu_machine.filament_always_gripped:
            self.log_error("Operation not possible. MMU design required continuous gear/extruder syncing")
            return True
        return False

    def check_if_no_bowden_move(self):
        if not self.mmu_machine.require_bowden_move:
            self.log_error("Operation not possible. MMU design does not require bowden move/calibration")
            return True
        return False

    # Returns True is required calibration is not complete. Defaults to all gates
    # Params: required = bitmap of checks, check_gates = list of gates to consider
    def check_if_not_calibrated(self, required, silent=False, check_gates=None):

        # First quickly check if everything calibrated
        if not self.calibration_status & required == required:
            if check_gates is None:
                check_gates = list(range(self.num_gates))

            # We have to be more methodical and consider just gates of interest
            msg = ""
            if required & self.CALIBRATED_SELECTOR and not self.calibration_status & self.CALIBRATED_SELECTOR:
                uncalibrated = self.selector.get_uncalibrated_gates(check_gates)
                if uncalibrated:
                    msg += "\nUse MMU_CALIBRATE_SELECTOR to calibrate selector for gates: %s" % ",".join(map(str, uncalibrated))

            if required & self.CALIBRATED_GEAR_0 and not self.calibration_status & self.CALIBRATED_GEAR_0:
                if self.mmu_machine.variable_rotation_distances:
                    uncalibrated = [gate for gate, value in enumerate(self.rotation_distances) if value == -1 and gate in check_gates]
                    if uncalibrated:
                        msg += "\nUse MMU_CALIBRATE_GEAR (with gate 0 selected)"
                        msg += " to calibrate gear rotation_distance on gate: 0"

            if required & self.CALIBRATED_ENCODER and not self.calibration_status & self.CALIBRATED_ENCODER:
                msg += "\nUse MMU_CALIBRATE_ENCODER (with gate 0 selected)"

            if required & self.CALIBRATED_GEAR_RDS and not self.calibration_status & self.CALIBRATED_GEAR_RDS:
                if self.mmu_machine.variable_rotation_distances:
                    uncalibrated = [gate for gate, value in enumerate(self.rotation_distances) if gate != 0 and value == -1 and gate in check_gates]
                    if uncalibrated:
                        if self.has_encoder():
                            msg += "\nUse MMU_CALIBRATE_GEAR (with gate selected) or MMU_CALIBRATE_GATES GATE=xx"
                            msg += " to calibrate gear rotation_distance on gates: %s" % ",".join(map(str, uncalibrated))
                        else:
                            msg += "\nUse MMU_CALIBRATE_GEAR (with gate selected)"
                            msg += " to calibrate gear rotation_distance on gates: %s" % ",".join(map(str, uncalibrated))
                elif self.rotation_distances[0] == -1:
                    msg += "\nUse MMU_CALIBRATE_GEAR (with gate 0 selected)"

            if required & self.CALIBRATED_BOWDENS and not self.calibration_status & self.CALIBRATED_BOWDENS:
                if self.mmu_machine.variable_bowden_lengths:
                    uncalibrated = [gate for gate, value in enumerate(self.bowden_lengths) if value == -1 and gate in check_gates]
                    if uncalibrated:
                        msg += "\nUse MMU_CALIBRATE_BOWDEN (with gate selected)"
                        msg += " to calibrate bowden length gates: %s" % ",".join(map(str, uncalibrated))
                elif self.bowden_lengths[0] == -1:
                    msg += "\nUse MMU_CALIBRATE_BOWDEN"

            if msg:
                msg = "Prerequsite calibration steps are not complete:" + msg
                if not silent:
                    if silent is None: # Bootup/status use case to avoid looking like error
                        self.log_always("{2}%s{0}" % msg, color=True)
                    else:
                        self.log_error(msg)
                return True
        return False

    def check_if_has_leds(self):
        if not self.has_leds:
            self.log_error("No LEDs configured on MMU")
            return True
        return False

    def check_if_spoolman_enabled(self):
        if self.spoolman_support == self.SPOOLMAN_OFF:
            self.log_error("Spoolman support is currently disabled")
            return True
        return False

    def _gate_homing_string(self):
        return "ENCODER" if self.gate_homing_endstop == self.SENSOR_ENCODER else "%s SENSOR" % self.gate_homing_endstop

    def _ensure_safe_extruder_temperature(self, source="auto", wait=False):
        extruder = self.printer.lookup_object(self.extruder_name)
        current_temp = extruder.get_status(0)['temperature']
        current_target_temp = extruder.heater.target_temp
        klipper_minimum_temp = extruder.get_heater().min_extrude_temp
        default_extruder_temp = self.gate_temperature[self.gate_selected] if self.gate_selected >= 0 else self.default_extruder_temp
        self.log_trace("_ensure_safe_extruder_temperature: current_temp=%s, paused_extruder_temp=%s, current_target_temp=%s, klipper_minimum_temp=%s, default_extruder_temp=%s, source=%s" % (current_temp, self.paused_extruder_temp, current_target_temp, klipper_minimum_temp, default_extruder_temp, source))

        if source == "pause":
            new_target_temp = self.paused_extruder_temp if self.paused_extruder_temp is not None else current_temp # Pause temp should not be None
            if self.paused_extruder_temp < klipper_minimum_temp:
                # Don't wait if just messing with cold printer
                wait = False
        elif source == "auto":
            if self.is_mmu_paused():
                # In a pause we always want to restore the temp we paused at
                new_target_temp = self.paused_extruder_temp if self.paused_extruder_temp is not None else current_temp # Pause temp should not be None
                source = "pause"
            elif self.is_printing():
                # While actively printing, we want to defer to the slicer for temperature
                new_target_temp = current_target_temp
                source = "slicer"
            else:
                # Standalone "just messing" case
                if current_target_temp > klipper_minimum_temp:
                    new_target_temp = current_target_temp
                    source = "current"
                else:
                    new_target_temp = default_extruder_temp
                    source = "default"

            if new_target_temp < klipper_minimum_temp:
                # If, for some reason, the target temp is below Klipper's minimum, set to minimum
                # set the target to Happy Hare's default. This strikes a balance between utility
                # and safety since Klipper's min is truly a bare minimum but our default should be
                # a more realistic temperature for safe operation.
                new_target_temp = default_extruder_temp
                source = "minimum"

        if new_target_temp > current_target_temp:
            if source in ["default", "minimum"]:
                # We use error log channel to avoid heating surprise. This will also cause popup in Klipperscreen
                self.log_error("Warning: Automatically heating extruder to %s temp (%.1f%sC)" % (source, new_target_temp, UI_DEGREE))
            else:
                self.log_info("Heating extruder to %s temp (%.1f%sC)" % (source, new_target_temp, UI_DEGREE))
            wait = True # Always wait to warm up

        if new_target_temp > 0:
            self.gcode.run_script_from_command("M104 S%.1f" % new_target_temp)

            # Optionally wait until temperature is stable or at minimum safe temp so extruder can move
            if wait and new_target_temp >= klipper_minimum_temp and abs(new_target_temp - current_temp) > self.extruder_temp_variance:
                with self.wrap_action(self.ACTION_HEATING):
                    self.log_info("Waiting for extruder to reach target (%s) temperature: %.1f%sC" % (source, new_target_temp, UI_DEGREE))
                    self.gcode.run_script_from_command("TEMPERATURE_WAIT SENSOR=extruder MINIMUM=%.1f MAXIMUM=%.1f" % (new_target_temp - self.extruder_temp_variance, new_target_temp + self.extruder_temp_variance))

    def _selected_tool_string(self):
        if self.tool_selected == self.TOOL_GATE_BYPASS:
            return "Bypass"
        elif self.tool_selected == self.TOOL_GATE_UNKNOWN:
            return "Unknown"
        else:
            return "T%d" % self.tool_selected

    def _selected_gate_string(self):
        if self.gate_selected == self.TOOL_GATE_BYPASS:
            return "bypass"
        elif self.gate_selected == self.TOOL_GATE_UNKNOWN:
            return "unknown"
        else:
            return "#%d" % self.gate_selected

    def _selected_unit_string(self):
        if self.mmu_machine.num_units > 1 and self.unit_selected != self.UNIT_UNKNOWN:
            return " (unit #%d)" % self.unit_selected
        else:
            return ""

    def _set_action(self, action):
        if action == self.action: return action
        old_action = self.action
        self.action = action
        if self.printer.lookup_object("gcode_macro %s" % self.action_changed_macro, None) is not None:
            self.wrap_gcode_command("%s ACTION='%s' OLD_ACTION='%s'" % (self.action_changed_macro, self._get_action_string(), self._get_action_string(old_action)))
        return old_action

    @contextlib.contextmanager
    def wrap_action(self, new_action):
        old_action = self._set_action(new_action)
        try:
            yield (old_action, new_action)
        finally:
            self._set_action(old_action)

    def _enable_mmu(self):
        if self.is_enabled: return
        self.reinit()
        self._load_persisted_state()
        self.is_enabled = True
        self.printer.send_event("mmu:enabled")
        self.log_always("MMU enabled")
        self._schedule_mmu_bootup_tasks()

    def _disable_mmu(self):
        if not self.is_enabled: return
        self.reinit()
        self._disable_runout()
        self.reactor.update_timer(self.hotend_off_timer, self.reactor.NEVER)
        self.gcode.run_script_from_command("SET_IDLE_TIMEOUT TIMEOUT=%d" % self.default_idle_timeout)
        self.motors_off(motor="gears") # Will also unsync gear
        self.is_enabled = False
        self.printer.send_event("mmu:disabled")
        self._set_print_state("standby")
        self.log_always("MMU disabled")

    # Wrapper so we can minimize actual disk writes and batch updates
    def save_variable(self, variable, value, write=False):
        self.save_variables.allVariables[variable] = value
        if write:
            self.write_variables()

    def write_variables(self):
        if self._can_write_variables:
            mmu_vars_revision = self.save_variables.allVariables.get(self.VARS_MMU_REVISION, 0) + 1
            self.gcode.run_script_from_command("SAVE_VARIABLE VARIABLE=%s VALUE=%d" % (self.VARS_MMU_REVISION, mmu_vars_revision))

    @contextlib.contextmanager
    def _wrap_suspendwrite_variables(self):
        self._can_write_variables = False
        try:
            yield self
        finally:
            self._can_write_variables = True
            self.write_variables()

    def _random_failure(self):
        if self.test_random_failures and random.randint(0, 10) == 0:
            raise MmuError("Randomized testing failure")


### STATE GCODE COMMANDS #########################################################

    cmd_MMU_help = "Enable/Disable functionality and reset state"
    def cmd_MMU(self, gcmd):
        self.log_to_file(gcmd.get_commandline())
        enable = gcmd.get_int('ENABLE', minval=0, maxval=1)
        if enable == 1:
            self._enable_mmu()
        else:
            self._disable_mmu()

    cmd_MMU_HELP_help = "Display the complete set of MMU commands and function"
    def cmd_MMU_HELP(self, gcmd):
        self.log_to_file(gcmd.get_commandline())
        testing = gcmd.get_int('TESTING', 0, minval=0, maxval=1)
        slicer = gcmd.get_int('SLICER', 0, minval=0, maxval=1)
        callbacks = gcmd.get_int('CALLBACKS', 0, minval=0, maxval=1)
        steps = gcmd.get_int('STEPS', 0, minval=0, maxval=1)
        msg = "Happy Hare MMU commands: (use MMU_HELP SLICER=1 CALLBACKS=1 TESTING=1 STEPS=1 for full command set)\n"
        tesing_msg = "\nCalibration and testing commands:\n"
        slicer_msg = "\nPrint start/end or slicer macros (defined in mmu_software.cfg\n"
        callback_msg = "\nCallbacks (defined in mmu_sequence.cfg, mmu_state.cfg)\n"
        seq_msg = "\nAdvanced load/unload sequence and steps:\n"
        cmds = list(self.gcode.ready_gcode_handlers.keys())
        cmds.sort()

        # Logic to partition commands:
        for c in cmds:
            d = self.gcode.gcode_help.get(c, "n/a")

            if (c.startswith("MMU_START") or c.startswith("MMU_END") or c in ["MMU_UPDATE_HEIGHT"]) and c not in ["MMU_ENDLESS_SPOOL"]:
                slicer_msg += "%s : %s\n" % (c.upper(), d) # Print start/end macros

            elif c.startswith("MMU") and not c.startswith("MMU__"):
                if any(substring in c for substring in ["_CALIBRATE", "_TEST", "_SOAKTEST", "MMU_COLD_PULL"]):
                    tesing_msg += "%s : %s\n" % (c.upper(), d) # Testing and calibration commands
                else:
                    if c not in ["MMU_CHANGE_TOOL_STANDALONE", "MMU_CHECK_GATES", "MMU_REMAP_TTG", "MMU_FORM_TIP"]: # Remove aliases
                        msg += "%s : %s\n" % (c.upper(), d) # Base command

            elif c.startswith("_MMU"):
                if c.startswith("_MMU_STEP") or c in ["_MMU_M400", "_MMU_LOAD_SEQUENCE", "_MMU_UNLOAD_SEQUENCE"]:
                    seq_msg += "%s : %s\n" % (c.upper(), d) # Invidual sequence step commands
                elif c.startswith("_MMU_PRE_") or c.startswith("_MMU_POST_") or c in ["_MMU_ACTION_CHANGED", "_MMU_EVENT", "_MMU_PRINT_STATE_CHANGED"]:
                    callback_msg += "%s : %s\n" % (c.upper(), d) # Callbacks

        msg += slicer_msg if slicer else ""
        msg += callback_msg if callbacks else ""
        msg += tesing_msg if testing else ""
        msg += seq_msg if steps else ""
        self.log_always(msg)

    cmd_MMU_ENCODER_help = "Display encoder position and stats or enable/disable runout detection logic in encoder"
    def cmd_MMU_ENCODER(self, gcmd):
        self.log_to_file(gcmd.get_commandline())
        if self._check_has_encoder(): return
        if self.check_if_disabled(): return
        value = gcmd.get_float('VALUE', -1, minval=0.)
        enable = gcmd.get_int('ENABLE', -1, minval=0, maxval=1)
        if enable == 1:
            self.encoder_sensor.set_mode(self.enable_clog_detection)
        elif enable == 0:
            self.encoder_sensor.set_mode(self.encoder_sensor.RUNOUT_DISABLED)
        elif value >= 0.:
            self.set_encoder_distance(value)
            return
        self.log_info(self._get_encoder_summary(detail=True))

    cmd_MMU_LED_help = "Manage mode of operation of optional MMU LED's"
    def cmd_MMU_LED(self, gcmd):
        self.log_to_file(gcmd.get_commandline())
        if self.check_if_has_leds(): return
        if self.check_if_disabled(): return
        quiet = bool(gcmd.get_int('QUIET', 0, minval=0, maxval=1))

        set_led_macro = self.printer.lookup_object("gcode_macro _MMU_SET_LED", None)
        led_vars_macro = self.printer.lookup_object("gcode_macro _MMU_LED_VARS", None)
        mmu_leds = self.printer.lookup_object('mmu_leds', None)
        if led_vars_macro and set_led_macro and mmu_leds:

            current_led_enable = led_vars_macro.variables['led_enable']
            current_led_animation = led_vars_macro.variables['led_animation']
            led_enable = bool(gcmd.get_int('ENABLE', current_led_enable, minval=0, maxval=1))
            led_animation = bool(gcmd.get_int('ANIMATION', current_led_animation, minval=0, maxval=1))
            if led_animation and not self.has_led_animation:
                raise gcmd.error("Led animation is unavailable. Klipper led_effects module is missing")

            default_exit_effect = gcmd.get('EXIT_EFFECT', led_vars_macro.variables['default_exit_effect'])
            default_entry_effect = gcmd.get('ENTRY_EFFECT', led_vars_macro.variables['default_entry_effect'])
            default_status_effect = gcmd.get('STATUS_EFFECT', led_vars_macro.variables['default_status_effect'])
            default_logo_effect = gcmd.get('LOGO_EFFECT', led_vars_macro.variables['default_logo_effect'])

            led_vars = {}
            led_vars['led_enable'] = led_enable
            led_vars['led_animation'] = led_animation
            led_vars['default_exit_effect'] = default_exit_effect
            led_vars['default_entry_effect'] = default_entry_effect
            led_vars['default_status_effect'] = default_status_effect
            led_vars['default_logo_effect'] = default_logo_effect

            if current_led_enable and not led_enable:
                # Enabled to disabled
                self.wrap_gcode_command("_MMU_SET_LED EXIT_EFFECT=off ENTRY_EFFECT=off STATUS_EFFECT=off LOGO_EFFECT=off")
                led_vars_macro.variables.update(led_vars)
            else:
                if current_led_animation and not led_animation:
                    # Turning animation off so clear existing effects
                    self.wrap_gcode_command("_MMU_SET_LED EXIT_EFFECT=off ENTRY_EFFECT=off STATUS_EFFECT=off LOGO_EFFECT=off FADETIME=0")
                led_vars_macro.variables.update(led_vars)
                self.wrap_gcode_command("_MMU_SET_LED EXIT_EFFECT=default ENTRY_EFFECT=default STATUS_EFFECT=default LOGO_EFFECT=default")

            if not quiet:
                effect_string = lambda effect, enabled : ("'%s'" % effect) if enabled > 0 else "Unavailable"
                msg = "LEDs are %s\n" % ("enabled" if led_enable else "disabled")
                msg += "LED animations: %s\n" % ("unavailable" if not self.has_led_animation else "enabled" if led_animation else "disabled")
                msg += "Default exit effect: %s\n" % effect_string(default_exit_effect, mmu_leds.get_status()['exit'])
                msg += "Default entry effect: %s\n" % effect_string(default_entry_effect, mmu_leds.get_status()['entry'])
                msg += "Default status effect: %s\n" % effect_string(default_status_effect, mmu_leds.get_status()['status'])
<<<<<<< HEAD
                msg += "\nOptions:\nENABLE=[0|1]\nANIMATION=[0|1]\nEXIT_EFFECT=[off|gate_status|filament_color|slicer_color]\nENTRY_EFFECT=[off|gate_status|filament_color|slicer_color]\nSTATUS_EFFECT=[off|on|filament_color|slicer_color]"
=======
                msg += "Default logo effect: %s\n" % effect_string(default_logo_effect, mmu_leds.get_status()['logo'])
                msg += "\nOptions:\nENABLE=[0|1]\nANIMATION=[0|1]\nEXIT_EFFECT=[off|gate_status|filament_color|slicer_color|r,g,b|_effect_]\nENTRY_EFFECT=[off|gate_status|filament_color|slicer_color|r,g,b|_effect_]\nSTATUS_EFFECT=[off|on|filament_color|slicer_color|r,g,b|_effect_]\nLOGO_EFFECT=[off|r,g,b|_effect_]"
>>>>>>> 4c2beab8
                self.log_always(msg)
        else:
            self.log_error("LEDs not available")

    cmd_MMU_RESET_help = "Forget persisted state and re-initialize defaults"
    def cmd_MMU_RESET(self, gcmd):
        self.log_to_file(gcmd.get_commandline())
        if self.check_if_disabled(): return
        confirm = gcmd.get_int('CONFIRM', 0, minval=0, maxval=1)
        if confirm != 1:
            self.log_always("You must re-run and add 'CONFIRM=1' to reset all state back to default")
            return
        self.reinit()
        self._reset_statistics()
        self._reset_endless_spool()
        self._reset_ttg_map()
        self._reset_gate_map()
        self.save_variable(self.VARS_MMU_GATE_SELECTED, self.gate_selected)
        self.save_variable(self.VARS_MMU_TOOL_SELECTED, self.tool_selected)
        self.save_variable(self.VARS_MMU_FILAMENT_POS, self.filament_pos)
        self.write_variables()
        self.log_always("MMU state reset")
        self._schedule_mmu_bootup_tasks()


#########################################################
# STEP FILAMENT LOAD/UNLOAD MACROS FOR USER COMPOSITION #
#########################################################

    cmd_MMU_TEST_FORM_TIP_help = "Convenience macro for calling the standalone tip forming functionality (or cutter logic)"
    def cmd_MMU_TEST_FORM_TIP(self, gcmd):
        self.log_to_file(gcmd.get_commandline())
        if self.check_if_disabled(): return
        reset = bool(gcmd.get_int('RESET', 0, minval=0, maxval=1))
        show = bool(gcmd.get_int('SHOW', 0, minval=0, maxval=1))
        run = bool(gcmd.get_int('RUN', 1, minval=0, maxval=1))
        force_in_print = bool(gcmd.get_int('FORCE_IN_PRINT', 0, minval=0, maxval=1)) # Mimick in-print syncing and current

        gcode_macro = self.printer.lookup_object("gcode_macro %s" % self.form_tip_macro, None)
        if gcode_macro is None:
            raise gcmd.error("Filament tip forming macro '%s' not found" % self.form_tip_macro)
        gcode_vars = self.printer.lookup_object("gcode_macro %s_VARS" % self.form_tip_macro, gcode_macro)

        if reset:
            if self.form_tip_vars is not None:
                gcode_vars.variables = dict(self.form_tip_vars)
                self.form_tip_vars = None
                self.log_always("Reset '%s' macro variables to defaults" % self.form_tip_macro)
            show = True

        if show:
            msg = "Variable settings for macro '%s':" % self.form_tip_macro
            for k, v in gcode_vars.variables.items():
                msg += "\nvariable_%s: %s" % (k, v)
            self.log_always(msg)
            return

        # Save restore point on first call
        if self.form_tip_vars is None:
            self.form_tip_vars = dict(gcode_vars.variables)

        for param in gcmd.get_command_parameters():
            value = gcmd.get(param)
            param = param.lower()
            if param.startswith("variable_"):
                self.log_always("Removing 'variable_' prefix from '%s' - not necessary" % param)
                param = param[9:]
            if param in gcode_vars.variables:
                gcode_vars.variables[param] = self._fix_type(value)
            elif param not in ["reset", "show", "run", "force_in_print"]:
                self.log_error("Variable '%s' is not defined for '%s' macro" % (param, self.form_tip_macro))

        # Run the macro in test mode (final_eject is set)
        msg = "Running macro '%s' with the following variable settings:" % self.form_tip_macro
        for k, v in gcode_vars.variables.items():
            msg += "\nvariable_%s: %s" % (k, v)
        self.log_always(msg)

        try:
            with self.wrap_sync_gear_to_extruder():
                if run:
                    self._ensure_safe_extruder_temperature(wait=True)

                    # Mimick in print if requested
                    self.sync_gear_to_extruder(self.sync_form_tip and self.is_in_print(force_in_print), grip=True, current=self.is_in_print(force_in_print))

                    _,_,_ = self._do_form_tip(test=True)
                    self._set_filament_pos_state(self.FILAMENT_POS_UNLOADED)

        except MmuError as ee:
            self.handle_mmu_error(str(ee))

    cmd_MMU_STEP_LOAD_GATE_help = "User composable loading step: Move filament from gate to start of bowden"
    def cmd_MMU_STEP_LOAD_GATE(self, gcmd):
        self.log_to_file(gcmd.get_commandline())
        try:
            self._load_gate()
        except MmuError as ee:
            self.handle_mmu_error("_MMU_STEP_LOAD_GATE: %s" % str(ee))

    cmd_MMU_STEP_UNLOAD_GATE_help = "User composable unloading step: Move filament from start of bowden and park in the gate"
    def cmd_MMU_STEP_UNLOAD_GATE(self, gcmd):
        self.log_to_file(gcmd.get_commandline())
        full = gcmd.get_int('FULL', 0)
        try:
            self._unload_gate(homing_max=self._get_bowden_length(self.gate_selected) if full else None)
        except MmuError as ee:
            self.handle_mmu_error("_MMU_STEP_UNLOAD_GATE: %s" % str(ee))

    cmd_MMU_STEP_LOAD_BOWDEN_help = "User composable loading step: Smart loading of bowden"
    def cmd_MMU_STEP_LOAD_BOWDEN(self, gcmd):
        self.log_to_file(gcmd.get_commandline())
        length = gcmd.get_float('LENGTH', None, minval=0.)
        start_pos = gcmd.get_float('START_POS', 0.)
        try:
            self._load_bowden(length, start_pos=start_pos)
        except MmuError as ee:
            self.handle_mmu_error("_MMU_STEP_LOAD_BOWDEN: %s" % str(ee))

    cmd_MMU_STEP_UNLOAD_BOWDEN_help = "User composable unloading step: Smart unloading of bowden"
    def cmd_MMU_STEP_UNLOAD_BOWDEN(self, gcmd):
        self.log_to_file(gcmd.get_commandline())
        length = gcmd.get_float('LENGTH', self._get_bowden_length(self.gate_selected))
        try:
            self._unload_bowden(length)
        except MmuError as ee:
            self.handle_mmu_error("_MMU_STEP_UNLOAD_BOWDEN: %s" % str(ee))

    cmd_MMU_STEP_HOME_EXTRUDER_help = "User composable loading step: Home to extruder sensor or entrance through collision detection"
    def cmd_MMU_STEP_HOME_EXTRUDER(self, gcmd):
        self.log_to_file(gcmd.get_commandline())
        try:
            self._home_to_extruder(self.extruder_homing_max)
        except MmuError as ee:
            self.handle_mmu_error("_MMU_STEP_HOME_EXTRUDER: %s" % str(ee))

    cmd_MMU_STEP_LOAD_TOOLHEAD_help = "User composable loading step: Toolhead loading"
    def cmd_MMU_STEP_LOAD_TOOLHEAD(self, gcmd):
        self.log_to_file(gcmd.get_commandline())
        extruder_only = gcmd.get_int('EXTRUDER_ONLY', 0)
        try:
            self._load_extruder(extruder_only)
        except MmuError as ee:
            self.handle_mmu_error("_MMU_STEP_LOAD_TOOLHEAD: %s" % str(ee))

    cmd_MMU_STEP_UNLOAD_TOOLHEAD_help = "User composable unloading step: Toolhead unloading"
    def cmd_MMU_STEP_UNLOAD_TOOLHEAD(self, gcmd):
        self.log_to_file(gcmd.get_commandline())
        extruder_only = bool(gcmd.get_int('EXTRUDER_ONLY', 0))
        park_pos = gcmd.get_float('PARK_POS', -self._get_filament_position()) # +ve value
        try:
            # Precautionary validation of filament position
            park_pos = min(self.toolhead_extruder_to_nozzle, max(0, park_pos))
            self._set_filament_position(-park_pos)
            self._unload_extruder(extruder_only = extruder_only)
        except MmuError as ee:
            self.handle_mmu_error("_MMU_STEP_UNLOAD_TOOLHEAD: %s" % str(ee))

    cmd_MMU_STEP_HOMING_MOVE_help = "User composable loading step: Generic homing move"
    def cmd_MMU_STEP_HOMING_MOVE(self, gcmd):
        self.log_to_file(gcmd.get_commandline())
        try:
            self._homing_move_cmd(gcmd, "User defined step homing move")
        except MmuError as ee:
            self.handle_mmu_error("_MMU_STEP_HOMING_MOVE: %s" % str(ee))

    cmd_MMU_STEP_MOVE_help = "User composable loading step: Generic move"
    def cmd_MMU_STEP_MOVE(self, gcmd):
        self.log_to_file(gcmd.get_commandline())
        try:
            self._move_cmd(gcmd, "User defined step move")
        except MmuError as ee:
            self.handle_mmu_error("_MMU_STEP_MOVE: %s" % str(ee))

    cmd_MMU_STEP_SET_FILAMENT_help = "User composable loading step: Set filament position state"
    def cmd_MMU_STEP_SET_FILAMENT(self, gcmd):
        self.log_to_file(gcmd.get_commandline())
        state = gcmd.get_int('STATE', minval=self.FILAMENT_POS_UNKNOWN, maxval=self.FILAMENT_POS_LOADED)
        silent = gcmd.get_int('SILENT', 0)
        self._set_filament_pos_state(state, silent)


##############################################
# MODULAR FILAMENT LOAD AND UNLOAD FUNCTIONS #
##############################################

    # Preload selected gate as little as possible. If a full gate load is the only option
    # this will then park correctly after pre-load
    def _preload_gate(self):
        if self.sensor_manager.has_gate_sensor(self.SENSOR_GEAR_PREFIX, self.gate_selected):
            # Minimal load past gear stepper if gear sensor is fitted
            endstop_name = self.sensor_manager.get_gate_sensor_name(self.SENSOR_GEAR_PREFIX, self.gate_selected)
            self.log_always("Loading...")
            msg = "Homing to %s sensor" % endstop_name
            with self._wrap_suspend_runout():
                actual,homed,measured,_ = self.trace_filament_move(msg, self.gate_preload_homing_max, motor="gear", homing_move=1, endstop_name=endstop_name)
                if homed:
                    self._set_gate_status(self.gate_selected, self.GATE_AVAILABLE)
                    self._check_pending_spool_id(self.gate_selected) # Have spool_id ready?
                    self.log_always("Filament detected and loaded in gate %d" % self.gate_selected)
                    return
        else:
            # Full gate load if no gear sensor
            for _ in range(self.preload_attempts):
                self.log_always("Loading...")
                try:
                    self._load_gate(allow_retry=False, adjust_grip_on_error=False)
                    self._check_pending_spool_id(self.gate_selected) # Have spool_id ready?
                    self.log_always("Parking...")
                    self._unload_gate()
                    self.log_always("Filament detected and parked in gate %d" % self.gate_selected)
                    return
                except MmuError as ee:
                    # Exception just means filament is not loaded yet, so continue
                    self.log_trace("Exception on preload: %s" % str(ee))

        self.log_always("Filament not detected in gate %d" % self.gate_selected)
        self._set_gate_status(self.gate_selected, self.GATE_EMPTY)

    # Eject final clear of gate. Important for MMU's where filament is always gripped (e.g. most type-B)
    def _eject_from_gate(self, gate=None):
        # If gate not specified assume current gate
        if gate is None:
            gate = self.gate_selected
        else:
            self.select_gate(gate)

        self.selector.filament_drive()
        self.log_always("Ejecting...")
        if self.sensor_manager.has_gate_sensor(self.SENSOR_GEAR_PREFIX, gate):
            endstop_name = self.sensor_manager.get_gate_sensor_name(self.SENSOR_GEAR_PREFIX, gate)
            msg = "Reverse homing to %s sensor" % endstop_name
            actual,homed,measured,_ = self.trace_filament_move(msg, -self.gate_homing_max, motor="gear", homing_move=-1, endstop_name=endstop_name)
            if homed:
                self.log_debug("Endstop %s reached after %.1fmm (measured %.1fmm)" % (endstop_name, actual, measured))
            else:
                raise MmuError("Error ejecting filament - filament did not reach gate homing sensor: %s" % endstop_name)

        if self.gate_final_eject_distance > 0:
            self.trace_filament_move("Ejecting filament out of gate", -self.gate_final_eject_distance)

        self._set_filament_pos_state(self.FILAMENT_POS_UNLOADED, silent=True) # Should already be in this position
        self._set_gate_status(gate, self.GATE_EMPTY)
        self.log_always("The filament in gate %d can be removed" % gate)

    # Load filament into gate. This is considered the starting position for the rest of the filament loading
    # process. Note that this may overshoot the home position for the "encoder" technique but subsequent
    # bowden move will accommodate. Also for systems with gate sensor and encoder with gate sensor first,
    # there will be a gap in encoder readings that must be taken into consideration.
    # Return the overshoot past homing point
    def _load_gate(self, allow_retry=True, adjust_grip_on_error=True):
        self._validate_gate_config("load")
        self._set_filament_direction(self.DIRECTION_LOAD)
        self.selector.filament_drive()
        retries = self.gate_load_retries if allow_retry else 1

        if self.gate_homing_endstop == self.SENSOR_ENCODER:
            with self._require_encoder():
                measured = 0.
                for i in range(retries):
                    msg = "Initial load into encoder" if i == 0 else ("Retry load into encoder (reetry #%d)" % i)
                    _,_,m,_ = self.trace_filament_move(msg, self.gate_homing_max)
                    measured += m
                    if m > 6.0:
                        self._set_gate_status(self.gate_selected, max(self.gate_status[self.gate_selected], self.GATE_AVAILABLE)) # Don't reset if filament is buffered
                        self._set_filament_pos_state(self.FILAMENT_POS_START_BOWDEN)
                        return measured
                    else:
                        self.log_debug("Error loading filament - filament motion was not detected by the encoder. %s" % ("Retrying..." if i < retries - 1 else ""))
                        if i < retries - 1:
                            self.selector.filament_release()
                            self.selector.filament_drive()

        else: # Gate sensor... SENSOR_GATE is shared, but SENSOR_GEAR_PREFIX is specific
            for i in range(retries):
                endstop_name = self.sensor_manager.get_mapped_endstop_name(self.gate_homing_endstop)
                msg = ("Initial homing to %s sensor" % endstop_name) if i == 0 else ("Retry homing to gate sensor (retry #%d)" % i)
                h_dir = -1 if self.gate_parking_distance < 0 and self.sensor_manager.check_sensor(endstop_name) else 1 # Reverse home?
                actual,homed,measured,_ = self.trace_filament_move(msg, h_dir * self.gate_homing_max, motor="gear", homing_move=h_dir, endstop_name=endstop_name)
                if homed:
                    self.log_debug("Endstop %s reached after %.1fmm (measured %.1fmm)" % (endstop_name, actual, measured))
                    self._set_gate_status(self.gate_selected, max(self.gate_status[self.gate_selected], self.GATE_AVAILABLE)) # Don't reset if filament is buffered
                    self._set_filament_pos_state(self.FILAMENT_POS_HOMED_GATE)
                    return 0.
                else:
                    self.log_debug("Error loading filament - filament did not reach gate homing sensor. %s" % ("Retrying..." if i < retries - 1 else ""))
                    if i < retries - 1:
                        self.selector.filament_release()
                        self.selector.filament_drive()

        self._set_gate_status(self.gate_selected, self.GATE_EMPTY)
        self._set_filament_pos_state(self.FILAMENT_POS_UNLOADED)
        if adjust_grip_on_error:
            self._auto_filament_grip()
        msg = "Couldn't pick up filament at gate"
        if self.gate_homing_endstop == self.SENSOR_ENCODER:
            msg += " (encoder didn't report enough movement)"
        else:
            msg += " (gate endstop didn't trigger)"
        raise MmuError(msg)

    # Unload filament through gate to final MMU park position.
    # Strategies include use of encoder or homing to gate/gear endstop and then parking
    # Allows the overriding of homing_max for slow unloads when we are unsure of filament position
    def _unload_gate(self, homing_max=None):
        self._validate_gate_config("unload")
        self._set_filament_direction(self.DIRECTION_UNLOAD)
        self.selector.filament_drive()
        full = homing_max == self._get_bowden_length(self.gate_selected)
        homing_max = homing_max or self.gate_homing_max

        if full: # Means recovery operation
            # Safety step because this method is used as a defensive way to unload the entire bowden from unknown position
            # It handles the cases of filament still in extruder with not toolhead sensor or the small window where filament
            # is between extruder entrance and toolhead sensor (if toolhead sensor is available)
            homing_max += self.gate_homing_max # Full bowden may not be quite enough
            length = self.toolhead_extruder_to_nozzle - self.toolhead_sensor_to_nozzle if self.sensor_manager.has_sensor(self.SENSOR_TOOLHEAD) else self.toolhead_extruder_to_nozzle
            length = min(length + self.toolhead_unload_safety_margin, homing_max)
            self.log_debug("Performing synced pre-unload bowden move to ensure filament is not trapped in extruder")
            if self.gate_homing_endstop == self.SENSOR_ENCODER:
                _,_,_,_ = self.trace_filament_move("Bowden safety pre-unload move", -length, motor="gear+extruder")
            else:
                endstop_name = self.sensor_manager.get_mapped_endstop_name(self.gate_homing_endstop)
                actual,homed,_,_ = self.trace_filament_move("Bowden safety pre-unload move", -length, motor="gear+extruder", homing_move=-1, endstop_name=endstop_name)
                # In case we ended up homing during the safety pre-unload, lets just do our parking and be done
                # This can easily happen when your parking distance is configured to park the filament past the
                # gate sensor instead of behind the gate sensor and the filament position is determined to be
                # "somewhere in the bowden tube"
                if homed:
                    self._set_filament_pos_state(self.FILAMENT_POS_HOMED_GATE)
                    self.trace_filament_move("Final parking", -self.gate_parking_distance)
                    self._set_filament_pos_state(self.FILAMENT_POS_UNLOADED)
                    return max(actual - self.gate_unload_buffer, 0)

        if self.gate_homing_endstop == self.SENSOR_ENCODER:
            with self._require_encoder():
                if full:
                    self.log_info("Slowly unloading bowden because unsure of filament position...")
                else:
                    self.log_trace("Unloading gate using the encoder")
                success = self._reverse_home_to_encoder(homing_max)
                if success:
                    actual,park,_ = success
                    _,_,measured,_ = self.trace_filament_move("Final parking", -park)
                    # We don't expect any movement of the encoder unless it is free-spinning
                    if measured > self.encoder_min: # We expect 0, but relax the test a little (allow one pulse)
                        self.log_info("Warning: Possible encoder malfunction (free-spinning) during final filament parking")
                    self._set_filament_pos_state(self.FILAMENT_POS_UNLOADED)
                    return max(actual - self.gate_unload_buffer, 0)
                msg = "did not clear the encoder after moving %.1fmm" % homing_max

        else: # Using mmu_gate or mmu_gear_N sensor
            endstop_name = self.sensor_manager.get_mapped_endstop_name(self.gate_homing_endstop)
            actual,homed,_,_ = self.trace_filament_move("Reverse homing to %s sensor" % endstop_name, -homing_max, motor="gear", homing_move=-1, endstop_name=endstop_name)
            if homed:
                self._set_filament_pos_state(self.FILAMENT_POS_HOMED_GATE)
                self.trace_filament_move("Final parking", -self.gate_parking_distance)
                self._set_filament_pos_state(self.FILAMENT_POS_UNLOADED)
                return max(actual - self.gate_unload_buffer, 0)
            msg = "did not home to gate sensor %s after moving %1.fmm" % (self.gate_homing_endstop, homing_max)

        raise MmuError("Failed to unload gate because %s" % msg)

    # Shared with manual bowden calibration routine
    def _reverse_home_to_encoder(self, homing_max):
        max_steps = math.ceil(homing_max / self.encoder_move_step_size)
        delta = 0.
        actual = 0.
        for i in range(max_steps):
            msg = "Unloading step #%d from encoder" % (i+1)
            sactual,_,_,sdelta = self.trace_filament_move(msg, -self.encoder_move_step_size)
            delta += sdelta
            actual -= sactual
            # Large enough delta here means we are out of the encoder
            if sdelta >= self.encoder_move_step_size * 0.2: # 20 %
                actual -= sdelta
                park = self.gate_parking_distance - sdelta # will be between 8 and 20mm (for 23mm gate_parking_distance, 15mm step)
                return actual, park, delta
        self.log_debug("Filament did not clear encoder even after moving %.1fmm" % (self.encoder_move_step_size * max_steps))
        return None

    # Shared gate functions to deduplicate logic
    def _validate_gate_config(self, direction):
        if self.gate_homing_endstop == self.SENSOR_ENCODER:
            if not self.has_encoder():
                raise MmuError("Attempting to %s encoder but encoder is not configured on MMU!" % direction)
        elif self.gate_homing_endstop in self.GATE_ENDSTOPS:
            sensor = self.gate_homing_endstop
            if self.gate_homing_endstop == self.SENSOR_GEAR_PREFIX:
                sensor += "_%d" % self.gate_selected
            if not self.sensor_manager.has_sensor(sensor):
                raise MmuError("Attempting to %s gate but gate sensor '%s' is not configured on MMU!" % (direction, sensor))
        else:
            raise MmuError("Unsupported gate endstop %s" % self.gate_homing_endstop)

    # Fast load of filament in bowden, usually the full length but if 'full' is False a specific length can be specified
    # Note that filament position will be measured from the gate "parking position" and so will be the gate_parking_distance
    # plus any overshoot. The start of the bowden move is from the parking homing point.
    # Returns ratio of measured movement to real movement IF it is "clean" and could be used for auto-calibration else 0
    def _load_bowden(self, length=None, start_pos=0.):
        bowden_length = self._get_bowden_length(self.gate_selected)
        if length is None:
            length = bowden_length
        if bowden_length > 0 and not self.calibrating:
            length = min(length, bowden_length) # Cannot exceed calibrated distance
        full = length == bowden_length

        # Compensate for distance already moved for gate homing endstop (e.g. overshoot after encoder based gate homing)
        length -= start_pos

        try:
            # Do we need to reduce by buffer amount to ensure we don't overshoot homing sensor
            if full:
                if self._must_buffer_extruder_homing():
                    length -= self.extruder_homing_buffer
                    # Further reduce to compensate for distance from extruder sensor to extruder entry gear
                    length -= self.toolhead_entry_to_extruder if self.extruder_homing_endstop == self.SENSOR_EXTRUDER_ENTRY else 0

            if length > 0:
                self.log_debug("Loading bowden tube")
                self._set_filament_direction(self.DIRECTION_LOAD)
                self.selector.filament_drive()

                # Record starting position for bowden progress tracking 
                self.bowden_start_pos = self.get_encoder_distance(dwell=None) - start_pos

                if self.gate_selected > 0 and self.rotation_distances[self.gate_selected] <= 0:
                    self.log_info("Warning: gate %d not calibrated! Using default rotation distance from gate 0" % self.gate_selected)

                # "Fast" load
                _,_,_,delta = self.trace_filament_move("Fast loading move through bowden", length, track=True, encoder_dwell=bool(self.autotune_rotation_distance))
                delta -= self._get_encoder_dead_space()
                ratio = (length - delta) / length

                # Encoder based validation test
                if self._can_use_encoder() and delta >= length * (self.bowden_move_error_tolerance/100.) and not self.calibrating:
                    raise MmuError("Failed to load bowden. Perhaps filament is stuck in gate. Gear moved %.1fmm, Encoder measured %.1fmm" % (length, length - delta))

                # Encoder based validation test
                if self._can_use_encoder() and delta >= self.bowden_allowable_load_delta and not self.calibrating:
                    ratio = 0. # Not considered valid for auto-calibration
                    # Correction attempts to load the filament according to encoder reporting
                    if self.bowden_apply_correction:
                        for i in range(2):
                            if delta >= self.bowden_allowable_load_delta:
                                msg = "Correction load move #%d into bowden" % (i+1)
                                _,_,_,d = self.trace_filament_move(msg, delta, track=True)
                                delta = d
                                self.log_debug("Correction load move was necessary, encoder now measures %.1fmm" % self.get_encoder_distance())
                            else:
                                self.log_debug("Correction load complete, delta %.1fmm is less than 'bowden_allowable_unload_delta' (%.1fmm)" % (delta, self.bowden_allowable_load_delta))
                                break
                        self._set_filament_pos_state(self.FILAMENT_POS_IN_BOWDEN)
                        if delta >= self.bowden_allowable_load_delta:
                            self.log_info("Warning: Excess slippage was detected in bowden tube load afer correction moves. Gear moved %.1fmm, Encoder measured %.1fmm. See mmu.log for more details"% (length, length - delta))
                    else:
                        self.log_info("Warning: Excess slippage was detected in bowden tube load but 'bowden_apply_correction' is disabled. Gear moved %.1fmm, Encoder measured %.1fmm. See mmu.log for more details" % (length, length - delta))
    
                    if delta >= self.bowden_allowable_load_delta:
                        self.log_debug("Possible causes of slippage:\nCalibration ref length too long (hitting extruder gear before homing)\nCalibration ratio for gate is not accurate\nMMU gears are not properly gripping filament\nEncoder reading is inaccurate\nFaulty servo")

                self._random_failure() # Testing
                self.movequeues_wait()
            else:
                # No bowden movement required
                ratio = 1.

            if full:
                self._set_filament_pos_state(self.FILAMENT_POS_END_BOWDEN)
            elif self.filament_pos != self.FILAMENT_POS_IN_BOWDEN:
                self._set_filament_pos_state(self.FILAMENT_POS_IN_BOWDEN)
                ratio = 0.
            return ratio # For auto-calibration
        finally:
            self.bowden_start_pos = None

    # Fast unload of filament from exit of extruder gear (end of bowden) to position close to MMU (gate_unload_buffer away)
    def _unload_bowden(self, length=None):
        bowden_length = self._get_bowden_length(self.gate_selected)
        if length is None:
            length = bowden_length
        if bowden_length > 0 and not self.calibrating:
            length = min(length, bowden_length) # Cannot exceed calibrated distance
        full = length == bowden_length

        # Shorten move by gate buffer used to ensure we don't overshoot homing point
        length -= self.gate_unload_buffer

        try:
            if length > 0:
                self.log_debug("Unloading bowden tube")
                self._set_filament_direction(self.DIRECTION_UNLOAD)
                self.selector.filament_drive()

                # Record starting position for bowden progress tracking 
                self.bowden_start_pos = self.get_encoder_distance(dwell=None)

                # Optional pre-unload safety step
                if (full and self.has_encoder() and self.bowden_pre_unload_test and
                    self.sensor_manager.check_sensor(self.SENSOR_EXTRUDER_ENTRY) is not False and
                    self.sensor_manager.check_all_sensors_before(self.FILAMENT_POS_START_BOWDEN, self.gate_selected, loading=False) is not False
                ):
                    with self._require_encoder():
                        self.log_debug("Performing bowden pre-unload test")
                        _,_,_,delta = self.trace_filament_move("Bowden pre-unload test", -self.encoder_move_step_size)
                        if delta > self.encoder_move_step_size * (self.bowden_pre_unload_error_tolerance/100.):
                            self._set_filament_pos_state(self.FILAMENT_POS_EXTRUDER_ENTRY)
                            raise MmuError("Bowden pre-unload test failed. Filament seems to be stuck in the extruder or filament not loaded")
                        length -= self.encoder_move_step_size
                        self._set_filament_pos_state(self.FILAMENT_POS_IN_BOWDEN)

                # "Fast" unload
                ratio = 0.
                if self.sensor_manager.check_all_sensors_before(self.FILAMENT_POS_START_BOWDEN, self.gate_selected, loading=False) is not False:
                    _,_,_,delta = self.trace_filament_move("Fast unloading move through bowden", -length, track=True, encoder_dwell=bool(self.autotune_rotation_distance))
                    delta -= self._get_encoder_dead_space()
                    ratio = (length - delta) / length

                    # Encoder based validation test
                    if self._can_use_encoder() and delta >= self.bowden_allowable_unload_delta and not self.calibrating:
                        ratio = 0.
                        # Only a warning because _unload_gate() will deal with it
                        self.log_info("Warning: Excess slippage was detected in bowden tube unload. Gear moved %.1fmm, Encoder measured %.1fmm" % (length, length - delta))

                self._random_failure() # Testing
                self.movequeues_wait()
            else:
                # No bowden movement required
                ratio = 1.

            if full:
                self._set_filament_pos_state(self.FILAMENT_POS_START_BOWDEN)
            elif self.filament_pos != self.FILAMENT_POS_IN_BOWDEN:
                self._set_filament_pos_state(self.FILAMENT_POS_IN_BOWDEN)
                ratio = 0.
            return ratio # For auto-calibration

        finally:
            self.bowden_start_pos = None

    # Optionally home filament to designated homing location at the extruder
    # Returns any homing distance for automatic calibration logic or None if not applicable
    def _home_to_extruder(self, max_length):
        self._set_filament_direction(self.DIRECTION_LOAD)
        self.selector.filament_drive()
        measured = 0.
        homing_movement = None

        if self.extruder_homing_endstop == self.SENSOR_EXTRUDER_NONE:
            homed = True

        elif self.extruder_homing_endstop == self.SENSOR_EXTRUDER_COLLISION:
            if self.has_encoder():
                actual,homed,measured,_ = self._home_to_extruder_collision_detection(max_length)
                homing_movement = actual
            else:
                raise MmuError("Cannot home to extruder using 'collision' method because encoder is not configured or disabled!")

        else:
            self.log_debug("Homing to extruder '%s' endstop, up to %.1fmm" % (self.extruder_homing_endstop, max_length))
            actual,homed,measured,_ = self.trace_filament_move("Homing filament to extruder", max_length, motor="gear", homing_move=1, endstop_name=self.extruder_homing_endstop)
            if homed:
                self.log_debug("Extruder endstop reached after %.1fmm (measured %.1fmm)" % (actual, measured))
                self._set_filament_pos_state(self.FILAMENT_POS_HOMED_ENTRY)

                # Move the little bit more to reach extruder entrance if we homed to entry sensor
                # We do this here to allow _load_extruder() to work with "extruder_only" option
                if self.extruder_homing_endstop == self.SENSOR_EXTRUDER_ENTRY:
                    _,_,measured,_ = self.trace_filament_move("Aligning filament to extruder gear", self.toolhead_entry_to_extruder, motor="gear")
            homing_movement = actual

        if not homed:
            self._set_filament_pos_state(self.FILAMENT_POS_END_BOWDEN)
            raise MmuError("Failed to reach extruder after moving %.1fmm" % max_length)

        if measured > (max_length * 0.8):
            self.log_info("Warning: 80%% of 'extruder_homing_max' was used homing. You may want to adjust your calibrated bowden length ('%s') or increase 'extruder_homing_max'" % self.VARS_MMU_CALIB_BOWDEN_LENGTH)

        self._set_filament_pos_state(self.FILAMENT_POS_HOMED_EXTRUDER)
        return homing_movement

    # Special extruder homing option for detecting the collision base on lack of encoder movement
    def _home_to_extruder_collision_detection(self, max_length):
        # Lock the extruder stepper
        stepper_enable = self.printer.lookup_object('stepper_enable')
        ge = stepper_enable.lookup_enable(self.mmu_extruder_stepper.stepper.get_name())
        ge.motor_enable(self.toolhead.get_last_move_time())

        step = self.extruder_collision_homing_step * math.ceil(self.encoder_resolution * 10) / 10
        self.log_debug("Homing to extruder gear, up to %.1fmm in %.1fmm steps" % (max_length, step))

        with self._wrap_gear_current(self.extruder_collision_homing_current, "for collision detection"):
            homed = False
            measured = delta = 0.
            for i in range(int(max_length / step)):
                msg = "Homing step #%d" % (i+1)
                _,_,smeasured,sdelta = self.trace_filament_move(msg, step, speed=self.gear_homing_speed)
                measured += smeasured
                delta += sdelta
                if sdelta >= self.encoder_min or abs(delta) > step: # Not enough or strange measured movement means we've hit the extruder
                    homed = True
                    measured -= step # Subtract the last step to improve accuracy
                    break
            self.log_debug("Extruder entrance%s found after %.1fmm move (%d steps), encoder measured %.1fmm (delta %.1fmm)"
                    % (" not" if not homed else "", step*(i+1), i+1, measured, delta))

        if delta > 5.0:
            self.log_info("Warning: A lot of slippage was detected whilst homing to extruder, you may want to reduce 'extruder_collision_homing_current' and/or ensure a good grip on filament by gear drive")

        self._set_filament_position(self._get_filament_position() - step) # Ignore last step movement
        return step*i, homed, measured, delta

    # Move filament from the extruder gears (entrance) to the nozzle
    # Returns any homing distance for automatic calibration logic
    def _load_extruder(self, extruder_only=False):
        with self.wrap_action(self.ACTION_LOADING_EXTRUDER):
            self.log_debug("Loading filament into extruder")
            self._set_filament_direction(self.DIRECTION_LOAD)

            # Important to wait for filaments with wildy different print temps. In practice, the time taken
            # to perform a swap should be adequate to reach the target temp but better safe than sorry
            self._ensure_safe_extruder_temperature(wait=True)
            homing_movement = None

            synced = not extruder_only
            if synced:
                self.selector.filament_drive()
                speed = self.extruder_sync_load_speed
                motor = "gear+extruder"
            else:
                self.selector.filament_release()
                speed = self.extruder_load_speed
                motor = "extruder"

            fhomed = False
            if self.sensor_manager.has_sensor(self.SENSOR_TOOLHEAD):
                # With toolhead sensor we always first home to toolhead sensor past the extruder entrance
                if self.sensor_manager.check_sensor(self.SENSOR_TOOLHEAD):
                    raise MmuError("Possible toolhead sensor malfunction - filament detected before it entered extruder")
                self.log_debug("Homing up to %.1fmm to toolhead sensor%s" % (self.toolhead_homing_max, (" (synced)" if synced else "")))
                actual,fhomed,measured,_ = self.trace_filament_move("Homing to toolhead sensor", self.toolhead_homing_max, motor=motor, homing_move=1, endstop_name=self.SENSOR_TOOLHEAD)
                if fhomed:
                    self._set_filament_pos_state(self.FILAMENT_POS_HOMED_TS)
                    homing_movement = max(actual - (self.toolhead_extruder_to_nozzle - self.toolhead_sensor_to_nozzle), 0)
                else:
                    self._set_filament_pos_state(self.FILAMENT_POS_EXTRUDER_ENTRY) # But could also still be POS_IN_BOWDEN!
                    raise MmuError("Failed to reach toolhead sensor after moving %.1fmm" % self.toolhead_homing_max)

            # Length may be reduced by previous unload in filament cutting use case. Ensure reduction is used only one time
            d = self.toolhead_sensor_to_nozzle if self.sensor_manager.has_sensor(self.SENSOR_TOOLHEAD) else self.toolhead_extruder_to_nozzle
            length = max(d - self.filament_remaining - self.toolhead_residual_filament - self.toolhead_ooze_reduction - self.toolchange_retract, 0)
            self.log_debug("Loading last %.1fmm to the nozzle..." % length)
            _,_,measured,delta = self.trace_filament_move("Loading filament to nozzle", length, speed=speed, motor=motor, wait=True)
            self._set_filament_remaining(0.)

            # Encoder based validation test if short of deterministic sensors and test makes sense
            if self._can_use_encoder() and not fhomed and not extruder_only and self.gate_selected != self.TOOL_GATE_BYPASS:
                self.log_debug("Total measured movement: %.1fmm, total delta: %.1fmm" % (measured, delta))
                if measured < self.encoder_min:
                    raise MmuError("Move to nozzle failed (encoder didn't sense any movement). Extruder may not have picked up filament or filament did not find homing sensor")
                elif delta > length * (self.toolhead_move_error_tolerance/100.):
                    self._set_filament_pos_state(self.FILAMENT_POS_IN_EXTRUDER)
                    raise MmuError("Move to nozzle failed (encoder didn't sense sufficient movement). Extruder may not have picked up filament or filament did not find homing sensor")

            # Tightening move to prevent erroneous clog detection / runout if gear stepper is not synced with extruder
            if (
                self._can_use_encoder()
                and self.toolhead_post_load_tighten
                and not extruder_only
                and self.gate_selected != self.TOOL_GATE_BYPASS
                and not self.sync_to_extruder
                and not self.mmu_machine.filament_always_gripped
                and self.enable_clog_detection
            ):
                with self._wrap_gear_current(percent=50, reason="to tighten filament in bowden"):
                    # Filament will already be gripped (Servo will be down)
                    pullback = min(self.encoder_sensor.get_clog_detection_length() * self.toolhead_post_load_tighten / 100, 15) # % of current clog detection length
                    _,_,measured,delta = self.trace_filament_move("Tighening filament in bowden", -pullback, motor="gear", wait=True)
                    self.log_info("Filament tightened by %.1fmm to prevent false clog detection" % pullback)

            self._random_failure() # Testing
            self.movequeues_wait()
            self._set_filament_pos_state(self.FILAMENT_POS_LOADED)
            self.log_debug("Filament should be loaded to nozzle")
            return homing_movement

    # Extract filament past extruder gear (to end of bowden). Assume that tip has already been formed
    # and we are parked somewhere in the extruder either by slicer or by stand alone tip creation
    # But be careful:
    #   A poor tip forming routine or slicer could have popped the filament out of the extruder already
    # Ending point is either the exit of the extruder or at the extruder (entry) endstop if fitted
    def _unload_extruder(self, extruder_only=False, validate=True):
        with self.wrap_action(self.ACTION_UNLOADING_EXTRUDER):
            self.log_debug("Extracting filament from extruder")
            self._set_filament_direction(self.DIRECTION_UNLOAD)

            self._ensure_safe_extruder_temperature(wait=False)

            synced = self.selector.get_filament_grip_state() == self.FILAMENT_DRIVE_STATE and not extruder_only
            if synced:
                self.selector.filament_drive()
                speed = self.extruder_sync_unload_speed
                motor = "gear+extruder"
            else:
                self.selector.filament_release()
                speed = self.extruder_unload_speed
                motor = "extruder"

            fhomed = False
            if self.sensor_manager.has_sensor(self.SENSOR_EXTRUDER_ENTRY) and not extruder_only:
                # BEST Strategy: Extruder exit movement leveraging extruder entry sensor. Must be synced
                synced = True
                self.selector.filament_drive()
                speed = self.extruder_sync_unload_speed
                motor = "gear+extruder"

                if not self.sensor_manager.check_sensor(self.SENSOR_EXTRUDER_ENTRY):
                    if self.sensor_manager.check_sensor(self.SENSOR_TOOLHEAD):
                        raise MmuError("Toolhead or extruder sensor failure. Extruder sensor reports no filament but toolhead sensor is still triggered")
                    else:
                        self.log_error("Warning: Filament was not detected by extruder (entry) sensor at start of extruder unload\nWill attempt to continue...")
                        fhomed = True # Assumption
                else:
                    hlength = self.toolhead_extruder_to_nozzle + self.toolhead_entry_to_extruder + self.toolhead_unload_safety_margin - self.toolhead_residual_filament - self.toolhead_ooze_reduction - self.toolchange_retract
                    self.log_debug("Reverse homing up to %.1fmm to extruder sensor (synced) to exit extruder" % hlength)
                    _,fhomed,_,_ = self.trace_filament_move("Reverse homing to extruder sensor", -hlength, motor=motor, homing_move=-1, endstop_name=self.SENSOR_EXTRUDER_ENTRY)

                if not fhomed:
                    raise MmuError("Failed to reach extruder entry sensor after moving %.1fmm" % hlength)
                else:
                    validate = False
                    # We know exactly where end of filament is so true up
                    self._set_filament_pos_state(self.FILAMENT_POS_HOMED_ENTRY)
                    self._set_filament_position(-(self.toolhead_extruder_to_nozzle + self.toolhead_entry_to_extruder))

                # TODO There have been reports of this failing, perhaps because of klipper's late update of sensor state? Maybe query_endstop instead
                #      So former MmuError() has been changed to error message
                if self.sensor_manager.check_sensor(self.SENSOR_TOOLHEAD):
                    self.log_error("Warning: Toolhead sensor still reports filament is present in toolhead! Possible sensor malfunction\nWill attempt to continue...")

            else:
                if self.sensor_manager.has_sensor(self.SENSOR_TOOLHEAD):
                    # NEXT BEST: With toolhead sensor we first home to toolhead sensor. Optionally synced
                    if not self.sensor_manager.check_sensor(self.SENSOR_TOOLHEAD):
                        self.log_error("Warning: Filament was not detected in extruder by toolhead sensor at start of extruder unload\nWill attempt to continue...")
                        fhomed = True # Assumption
                    else:
                        hlength = self.toolhead_sensor_to_nozzle + self.toolhead_unload_safety_margin - self.toolhead_residual_filament - self.toolhead_ooze_reduction - self.toolchange_retract
                        self.log_debug("Reverse homing up to %.1fmm to toolhead sensor%s" % (hlength, (" (synced)" if synced else "")))
                        _,fhomed,_,_ = self.trace_filament_move("Reverse homing to toolhead sensor", -hlength, motor=motor, homing_move=-1, endstop_name=self.SENSOR_TOOLHEAD)
                    if not fhomed:
                        raise MmuError("Failed to reach toolhead sensor after moving %.1fmm" % hlength)
                    else:
                        validate = False
                        # We know exactly where end of filament is so true up
                        self._set_filament_pos_state(self.FILAMENT_POS_HOMED_TS)
                        self._set_filament_position(-self.toolhead_sensor_to_nozzle)

                # Finish up with regular extruder exit movement. Optionally synced
                length = max(0, self.toolhead_extruder_to_nozzle + self._get_filament_position()) + self.toolhead_unload_safety_margin
                self.log_debug("Unloading last %.1fmm to exit the extruder%s" % (length, " (synced)" if synced else ""))
                _,_,measured,delta = self.trace_filament_move("Unloading extruder", -length, speed=speed, motor=motor, wait=True)

                # Best guess of filament position is right at extruder entrance or just beyond if synced
                if synced:
                    self._set_filament_position(-(self.toolhead_extruder_to_nozzle + self.toolhead_unload_safety_margin))
                else:
                    self._set_filament_position(-self.toolhead_extruder_to_nozzle)

                # Encoder based validation test if it has high chance of being useful
                # NOTE: This check which used to raise MmuError() is triping many folks up because they have poor tip forming
                #       logic so just log error and continue. This disguises the root cause problem but will make folks happier
                #       Not performed for slicer tip forming (validate=True) because everybody is ejecting the filament!
                if validate and self._can_use_encoder() and length > self.encoder_move_step_size and not extruder_only and self.gate_selected != self.TOOL_GATE_BYPASS:
                    self.log_debug("Total measured movement: %.1fmm, total delta: %.1fmm" % (measured, delta))
                    msg = None
                    if measured < self.encoder_min:
                        msg = "any"
                    elif synced and delta > length * (self.toolhead_move_error_tolerance/100.):
                        msg = "suffient"
                    if msg:
                        self.log_error("Warning: Encoder not sensing %s movement during final extruder retraction move\nConcluding filament either stuck in the extruder, tip forming erroneously completely ejected filament or filament was not fully loaded\nWill attempt to continue..." % msg)

                self._set_filament_pos_state(self.FILAMENT_POS_END_BOWDEN)

            self._random_failure() # Testing
            self.movequeues_wait()
            self.log_debug("Filament should be out of extruder")

    # Use data from load or unload operation to auto-calibrate / auto-tune
    #
    # Data we can use:
    #  - ratio of large bowden move to that measured by encoder (0 if it can't be relied on)
    #  - the amount of unexpected homing necessary to reach endstop. We want some homing
    #    movement but we can't use excessive numbers for tuning (None indicates not available)
    #  - the direction of filament movement
    #
    # Things we could/can tune:
    #  - If gate 0, use the bowden move ratio to update encoder calibration ("encoder calibration"). Dangerous so not done!
    #  - If gate 0, use excess homing move to tune the calibrated bowden length ("bowden calibration")
    #    but only do this if bowden move ratio is reasonable. Can be done in both directions
    #  - If gate >0, use the bowden move ratio to set/tune the gear rotation_distance ("gate calibration")
    #    but only do this if homing movement data tells us we haven't overshot. Can be done in both directions
    #
    # Calibration replaces the previous value. Autotuning applies a moving average
    def _autotune(self, direction, bowden_move_ratio, homing_movement):
        msg = "Autotune: bowden move ratio: %.6f, Extra homing movement: %s" % (bowden_move_ratio, "n/a" if homing_movement is None else "%.1fmm" % homing_movement)
        if homing_movement is not None:
            # TODO Currently only works with gate >0. Could work with gate 0 if variable_rotation_distance is True
            # TODO and bowden is calibrated and we don't tune bowden below
            if (
                self.mmu_machine.variable_rotation_distances
                and self.autotune_rotation_distance and self.gate_selected > 0
                and bowden_move_ratio > 0 and homing_movement > 0
            ):
                if direction in [self.DIRECTION_LOAD, self.DIRECTION_UNLOAD]:
                    # Encoder based automatic calibration of gate's gear rotation_distance aka MMU_CALIBRATE_GATES
                    current_rd = self.gear_rail.steppers[0].get_rotation_distance()[0]
                    new_rd = round(bowden_move_ratio * current_rd, 6)
                    gate0_rd = self.rotation_distances[0]
                    tolerance_range = (gate0_rd - gate0_rd * 0.1, gate0_rd + gate0_rd * 0.1) # Allow max 10% variation from gate 0 for autotune
                    if tolerance_range[0] <= new_rd < tolerance_range[1]:
                        if not self.calibrating and self.rotation_distances[self.gate_selected] > 0:
                            # Tuning existing calibration
                            new_rd = round((self.rotation_distances[self.gate_selected] * 5 + new_rd) / 6, 6) # Moving average
                            msg += ". Autotuned rotation_distance: %.6f for gate %d (ratio: %.6f)" % (new_rd, self.gate_selected, bowden_move_ratio)
                        else:
                            # First time calibration or forced re-calibration
                            self.log_always("Calibrated rotation_distance: %.6f has been automatically saved for gate %d (ratio: %.6f)" % (new_rd, self.gate_selected, bowden_move_ratio))
                        self._set_rotation_distance(new_rd)
                        self.rotation_distances[self.gate_selected] = new_rd
                        self.save_variable(self.VARS_MMU_GEAR_ROTATION_DISTANCES, self.rotation_distances, write=True)
                    else:
                        msg += ". Calculated rotation_distance: %.6f for gate %d failed sanity check and has been ignored (ratio: %.6f)" % (new_rd, self.gate_selected, bowden_move_ratio)

            # TODO Currently only works with gate 0. Could work with other gates if variable_bowden_lengths is True
            # TODO and rotation distance is calibrated and not being tuned above
            if (
                self.mmu_machine.require_bowden_move
                and self.autotune_bowden_length and self.gate_selected == 0
                and (0.9 < bowden_move_ratio < 1.1 or not self.has_encoder())
            ):
                if direction in [self.DIRECTION_LOAD, self.DIRECTION_UNLOAD]:
                    # Homing movement based automatic calibration of bowden length aka MMU_CALIBRATE_BOWDEN
                    bowden_length = self._get_bowden_length(self.gate_selected)
                    if homing_movement > 10: # Represents padding because we want some homing room
                        new_bl = bowden_length + homing_movement - 10.
                    elif homing_movement == 0:
                        new_bl = bowden_length - 5. # Reduce slightly
                    else:
                        new_bl = bowden_length
                    new_bl = round((bowden_length * 5 + new_bl) / 6, 1) # Moving average
                    if new_bl != bowden_length:
                        self._save_bowden_length(self.gate_selected, new_bl)
                        msg += " Autotuned bowden length: %.1f" % new_bl

            if self.gate_selected == 0 and homing_movement > 0 and bowden_move_ratio > 0:
                # Bowden movement based warning of encoder calibration aka MMU_CALIBRATE_ENCODER
                if not 0.95 < bowden_move_ratio < 1.05:
                    msg += ". Encoder measurement on gate 0 was outside of desired calibration range. You may want to check function or recalibrate"
        else:
            msg += ". Tuning not possible"

        self.log_debug(msg)


##############################################
# LOAD / UNLOAD SEQUENCES AND FILAMENT TESTS #
##############################################

    def load_sequence(self, bowden_move=None, skip_extruder=False, extruder_only=False):
        self.movequeues_wait()

        bowden_length = self._get_bowden_length(self.gate_selected)
        if bowden_move is None:
            bowden_move = bowden_length
        if bowden_move > bowden_length:
            self.log_info("Warning: Restricting bowden load length to calibrated value of %.1fmm" % bowden_length)
        full = bowden_move == bowden_length
        macros_and_track = not extruder_only and full

        self._set_filament_direction(self.DIRECTION_LOAD)
        self._initialize_filament_position(dwell=None)

        try:
            home = False
            if not extruder_only:
                current_action = self._set_action(self.ACTION_LOADING)
                if full:
                    home = self._must_home_to_extruder()
                else:
                    skip_extruder = True

            if macros_and_track:
                self._track_time_start('load')
                # PRE_LOAD user defined macro
                with self._wrap_track_time('pre_load'):
                    self.wrap_gcode_command(self.pre_load_macro, exception=True, wait=True)

            self.log_info("Loading %s..." % ("extruder" if extruder_only else "filament"))
            if not extruder_only:
                self._display_visual_state()

            homing_movement = None # Track how much homing is done for calibrated bowden length optimization
            bowden_move_ratio = 0. # Track mismatch in moved vs measured bowden distance
            start_filament_pos = self.filament_pos

            # Note: Conditionals deliberately coded this way to match macro alternative
            if self.gcode_load_sequence:
                self.log_debug("Calling external user defined loading sequence macro")
                self.wrap_gcode_command("%s FILAMENT_POS=%d LENGTH=%.1f FULL=%d HOME_EXTRUDER=%d SKIP_EXTRUDER=%d EXTRUDER_ONLY=%d" % (self.load_sequence_macro, start_filament_pos, bowden_move, int(full), int(home), int(skip_extruder), int(extruder_only)), exception=True)

            elif extruder_only:
                if start_filament_pos < self.FILAMENT_POS_EXTRUDER_ENTRY:
                    self._load_extruder(extruder_only=True)
                else:
                    self.log_debug("Assertion failure: Unexpected state %d in load_sequence(extruder_only=True)" % start_filament_pos)
                    raise MmuError("Cannot load extruder because already in extruder. Unload first")

            elif start_filament_pos >= self.FILAMENT_POS_EXTRUDER_ENTRY:
                self.log_debug("Assertion failure: Unexpected state %d in load_sequence()" % start_filament_pos)
                raise MmuError("Cannot load because already in extruder. Unload first")

            else:
                overshoot = 0.
                if start_filament_pos <= self.FILAMENT_POS_UNLOADED:
                    overshoot = self._load_gate()

                if start_filament_pos < self.FILAMENT_POS_END_BOWDEN:
                    bowden_move_ratio = self._load_bowden(bowden_move, start_pos=overshoot)

                if start_filament_pos < self.FILAMENT_POS_HOMED_EXTRUDER and home:
                    hm = self._home_to_extruder(self.extruder_homing_max)
                    if hm is not None:
                        homing_movement = (homing_movement or 0) + hm

                if not skip_extruder:
                    hm = self._load_extruder()
                    if hm is not None:
                        homing_movement = (homing_movement or 0) + hm

            self.movequeues_wait()
            msg = "Load of %.1fmm filament successful" % self._get_filament_position()
            if self._can_use_encoder():
                msg += " {1}(encoder measured %.1fmm){0}" % self.get_encoder_distance(dwell=None)
            self.log_info(msg, color=True)

            # Finally autotune calibrated bowden length
            if full and not extruder_only and not self.gcode_load_sequence:
                self._autotune(self.DIRECTION_LOAD, bowden_move_ratio, homing_movement)

            # POST_LOAD user defined macro
            if macros_and_track:
                with self._wrap_track_time('post_load'):
                    # Restore the expected sync state now before running this macro
                    sync = (self.is_printing() and self.sync_to_extruder) or self._standalone_sync
                    self.sync_gear_to_extruder(sync, grip=True, current=True)
                    if self.has_blobifier:
                        with self.wrap_action(self.ACTION_PURGING):
                            self.wrap_gcode_command(self.post_load_macro, exception=True, wait=True)
                    else:
                        self.wrap_gcode_command(self.post_load_macro, exception=True, wait=True)

        except MmuError as ee:
            self._track_gate_statistics('load_failures', self.gate_selected)
            raise MmuError("Load sequence failed because:\n%s" % (str(ee)))

        finally:
            self._track_gate_statistics('loads', self.gate_selected)

            if not extruder_only:
                self._set_action(current_action)

            if macros_and_track:
                self._track_time_end('load')

            if not self.is_printing():
                self.selector.filament_release()

    def unload_sequence(self, bowden_move=None, check_state=False, form_tip=None, extruder_only=False, runout=False):
        self.movequeues_wait()

        bowden_length = self._get_bowden_length(self.gate_selected)
        if bowden_move is None:
            bowden_move = bowden_length
        if bowden_move > bowden_length:
            self.log_info("Warning: Restricting bowden unload length to calibrated value of %.1fmm" % bowden_length)
        full = bowden_move == bowden_length
        macros_and_track = not extruder_only and full

        self._set_filament_direction(self.DIRECTION_UNLOAD)
        self._initialize_filament_position(dwell=None)

        if check_state or self.filament_pos == self.FILAMENT_POS_UNKNOWN:
            # Let's determine where filament is and reset state before continuing
            self.recover_filament_pos(message=True)

        if self.filament_pos == self.FILAMENT_POS_UNLOADED:
            self.log_debug("Filament already ejected")
            self._auto_filament_grip()
            return

        try:
            if not extruder_only:
                current_action = self._set_action(self.ACTION_UNLOADING)

            # Run PRE_UNLOAD user defined macro
            if macros_and_track:
                self._track_time_start('unload')
                with self._wrap_track_time('pre_unload'):
                    self.wrap_gcode_command(self.pre_unload_macro, exception=True, wait=True)

            self.log_info("Unloading %s..." % ("extruder" if extruder_only else "filament"))
            if not extruder_only:
                self._display_visual_state()

            park_pos = 0.
            form_tip = form_tip if form_tip is not None else self.FORM_TIP_STANDALONE
            if form_tip == self.FORM_TIP_SLICER:
                # Slicer was responsible for the tip, but the user must set the slicer_tip_park_pos
                park_pos = self.slicer_tip_park_pos
                self._set_filament_position(-park_pos)
                if park_pos == 0.:
                    self.log_error("Tip forming performed by slicer but 'slicer_tip_park_pos' not set")
                else:
                    self.log_debug("Tip forming performed by slicer, park_pos set to %.1fmm" % park_pos)

            elif form_tip == self.FORM_TIP_STANDALONE and (self.filament_pos >= self.FILAMENT_POS_IN_EXTRUDER or runout):
                # Extruder only in runout case to give filament best chance to reach gear
                detected = self.form_tip_standalone(extruder_only=(extruder_only or runout))
                park_pos = self._get_filament_position()

                # If handling runout warn if we don't see any filament near the gate
                if runout and (
                    self.sensor_manager.check_any_sensors_before(self.FILAMENT_POS_HOMED_GATE, self.gate_selected) is False or
                    (self.has_encoder() and self.get_encoder_distance() == 0)
                ):
                    self.log_info("Warning: Filament not seen near gate after tip forming move. Unload may not be possible")

                self.wrap_gcode_command(self.post_form_tip_macro, exception=True, wait=True)

            # Note: Conditionals deliberately coded this way to match macro alternative
            homing_movement = None # Track how much homing is done for calibrated bowden length optimization
            bowden_move_ratio = 0. # Track mismatch in moved vs measured bowden distance
            start_filament_pos = self.filament_pos
            unload_to_buffer = (start_filament_pos >= self.FILAMENT_POS_END_BOWDEN and not extruder_only)

            if self.gcode_unload_sequence:
                self.log_debug("Calling external user defined unloading sequence macro")
                self.wrap_gcode_command("%s FILAMENT_POS=%d LENGTH=%.1f EXTRUDER_ONLY=%d PARK_POS=%.1f" % (self.unload_sequence_macro, start_filament_pos, bowden_move, extruder_only, park_pos), exception=True)

            elif extruder_only:
                if start_filament_pos >= self.FILAMENT_POS_EXTRUDER_ENTRY:
                    self._unload_extruder(extruder_only=True, validate=form_tip == self.FORM_TIP_STANDALONE)
                else:
                    self.log_debug("Assertion failure: Unexpected state %d in unload_sequence(extruder_only=True)" % start_filament_pos)
                    raise MmuError("Cannot unload extruder because filament not detected in extruder!")

            elif start_filament_pos == self.FILAMENT_POS_UNLOADED:
                self.log_debug("Assertion failure: Unexpected state %d in unload_sequence()" % start_filament_pos)
                raise MmuError("Cannot unload because already unloaded!")

            else:
                if start_filament_pos >= self.FILAMENT_POS_EXTRUDER_ENTRY:
                    # Exit extruder, fast unload of bowden, then slow unload encoder
                    self._unload_extruder(validate=form_tip == self.FORM_TIP_STANDALONE)

                if start_filament_pos >= self.FILAMENT_POS_END_BOWDEN or (start_filament_pos >= self.FILAMENT_POS_HOMED_GATE and not full):
                    # Fast unload of bowden, then unload encoder
                    bowden_move_ratio = self._unload_bowden(bowden_move)
                    homing_movement = self._unload_gate()

                elif start_filament_pos >= self.FILAMENT_POS_HOMED_GATE:
                    # We have to do slow unload because we don't know exactly where we are
                    self._unload_gate(homing_max=bowden_move) # Full slow unload

            if unload_to_buffer and self.gate_status[self.gate_selected] != self.GATE_EMPTY:
                self._set_gate_status(self.gate_selected, self.GATE_AVAILABLE_FROM_BUFFER)

            # If runout then over unload to prevent accidental reload
            if runout:
                self._eject_from_gate()

# Disabled because it results in servo "flutter" that users don't like
#            # Encoder based validation test
#            if self._can_use_encoder():
#                movement = self.selector.filament_release(measure=True)
#                if movement > self.encoder_min:
#                    self._set_filament_pos_state(self.FILAMENT_POS_UNKNOWN)
#                    self.log_trace("Encoder moved %.1fmm when filament was released!" % movement)
#                    raise MmuError("Encoder sensed movement when the servo was released\nConcluding filament is stuck somewhere")

            self.movequeues_wait()
            msg = "Unload of %.1fmm filament successful" % self._get_filament_position()
            if self._can_use_encoder():
                msg += " {1}(encoder measured %.1fmm){0}" % self.get_encoder_distance(dwell=None)
            self.log_info(msg, color=True)

            # Finally autotune calibrated bowden length
            if full and not extruder_only and not self.gcode_unload_sequence:
                self._autotune(self.DIRECTION_UNLOAD, bowden_move_ratio, homing_movement)

            # POST_UNLOAD user defined macro
            if macros_and_track:
                with self._wrap_track_time('post_unload'):
                    if self.has_mmu_cutter:
                        with self.wrap_action(self.ACTION_CUTTING_FILAMENT):
                            self.wrap_gcode_command(self.post_unload_macro, exception=True, wait=True)
                    else:
                        self.wrap_gcode_command(self.post_unload_macro, exception=True, wait=True)

        except MmuError as ee:
            self._track_gate_statistics('unload_failures', self.gate_selected)
            raise MmuError("Unload sequence failed because:\n%s" % (str(ee)))

        finally:
            self._track_gate_statistics('unloads', self.gate_selected)

            if not extruder_only:
                self._set_action(current_action)

            if macros_and_track:
                self._track_time_end('unload')

            if not self.is_printing():
                self.selector.filament_release()

    # Form tip prior to extraction from the extruder. This can take the form of shaping the filament or could simply
    # activate a filament cutting mechanism. Sets filament position based on park pos
    # Returns True if filament is detected
    def form_tip_standalone(self, extruder_only=False):
        self.movequeues_wait()

        # Pre check to validate the presence of filament in the extruder and case where we don't need to form tip
        filament_initially_present = self.sensor_manager.check_sensor(self.SENSOR_TOOLHEAD)
        if filament_initially_present is False:
            self.log_debug("Tip forming skipped because no filament was detected")

            if self.filament_pos == self.FILAMENT_POS_LOADED:
                self._set_filament_pos_state(self.FILAMENT_POS_EXTRUDER_ENTRY)
            else:
                self._set_filament_pos_state(self.FILAMENT_POS_IN_BOWDEN)

            self._set_filament_position(-self.toolhead_extruder_to_nozzle)
            return False

        gcode_macro = self.printer.lookup_object("gcode_macro %s" % self.form_tip_macro, None)
        if gcode_macro is None:
            raise MmuError("Filament tip forming macro '%s' not found" % self.form_tip_macro)

        with self.wrap_action(self.ACTION_CUTTING_TIP if self.form_tip_macro == '_MMU_CUT_TIP' else self.ACTION_FORMING_TIP):
            synced = self.sync_form_tip and not extruder_only
            self.sync_gear_to_extruder(synced, grip=True, current=False)
            self._ensure_safe_extruder_temperature(wait=True)

            # Perform the tip forming move and establish park_pos
            initial_encoder_position = self.get_encoder_distance()
            park_pos, remaining, reported = self._do_form_tip()
            measured = self.get_encoder_distance(dwell=None) - initial_encoder_position
            self._set_filament_remaining(remaining, self.gate_color[self.gate_selected] if self.gate_selected != self.TOOL_GATE_UNKNOWN else '')

            # Encoder based validation test
            detected = True # Start with assumption that filament was present
            if self._can_use_encoder() and not reported:
                # Logic to try to validate success and update presence of filament based on movement
                if filament_initially_present is True:
                    # With encoder we might be able to check for clog now
                    if not measured > self.encoder_min:
                        raise MmuError("No encoder movement: Concluding filament is stuck in extruder")
                else:
                    # Couldn't determine if we initially had filament at start (lack of sensors)
                    if not measured > self.encoder_min:
                        # No movement. We can be confident we are/were empty
                        detected = False
                    elif synced:
                        # A further test is needed to see if the filament is actually in the extruder
                        detected, moved = self._test_filament_in_extruder_by_retracting()
                        park_pos += moved

            self._set_filament_position(-park_pos)
            self.set_encoder_distance(initial_encoder_position + park_pos)

            if detected or extruder_only:
                # Definitely in extruder
                self._set_filament_pos_state(self.FILAMENT_POS_IN_EXTRUDER)
            else:
                # No detection. Best to assume we are somewhere in bowden for defensive unload
                self._set_filament_pos_state(self.FILAMENT_POS_IN_BOWDEN)

            return detected

    def _do_form_tip(self, test=False):
        with self._wrap_extruder_current(self.extruder_form_tip_current, "for tip forming move"):
            initial_mcu_pos = self.mmu_extruder_stepper.stepper.get_mcu_position()
            initial_encoder_position = self.get_encoder_distance()

            with self._wrap_pressure_advance(0., "for tip forming"):
                gcode_macro = self.printer.lookup_object("gcode_macro %s" % self.form_tip_macro, "_MMU_FORM_TIP")
                self.log_info("Forming tip...")
                self.wrap_gcode_command("%s %s" % (self.form_tip_macro, "FINAL_EJECT=1" if test else ""), exception=True, wait=True)

            final_mcu_pos = self.mmu_extruder_stepper.stepper.get_mcu_position()
            stepper_movement = (initial_mcu_pos - final_mcu_pos) * self.mmu_extruder_stepper.stepper.get_step_dist()
            measured = self.get_encoder_distance(dwell=None) - initial_encoder_position
            park_pos = gcode_macro.variables.get("output_park_pos", -1)
            try:
                park_pos = float(park_pos)
            except ValueError as e:
                self.log_error("Reported 'output_park_pos: %s' could not be parsed: %s" % (park_pos, str(e)))
                park_pos = -1

            if park_pos < 0:
                # Use stepper movement
                reported = False
                filament_remaining = 0.
                park_pos = stepper_movement + self.toolhead_residual_filament + self.toolchange_retract
                msg = "After tip forming, extruder moved: %.1fmm thus park_pos calculated as %.1fmm (encoder measured %.1fmm)" % (stepper_movement, park_pos, measured)
                if test:
                    self.log_always(msg)
                else:
                    self.log_trace(msg)
            else:
                # Means the macro reported it (usually for filament cutting)
                reported = True
                filament_remaining = park_pos - stepper_movement - self.toolhead_residual_filament - self.toolchange_retract
                msg = "After tip forming, park_pos reported as: %.1fmm with calculated %.1fmm filament remaining in extruder (extruder moved: %.1fmm, encoder measured %.1fmm)" % (park_pos, filament_remaining, stepper_movement, measured)
                if test:
                    self.log_always(msg)
                else:
                    self.log_trace(msg)

            if not test and park_pos > self.toolhead_extruder_to_nozzle:
                self.log_error("Warning: park_pos (%.1fmm) cannot be greater than 'toolhead_extruder_to_nozzle' distance of %.1fmm! Assumming fully unloaded from extruder\nWill attempt to continue..." % (park_pos, self.toolhead_extruder_to_nozzle))
                park_pos = self.toolhead_extruder_to_nozzle
                filament_remaining = 0.

        return park_pos, filament_remaining, reported


#################################
# FILAMENT MOVEMENT AND CONTROL #
#################################

    # Convenience wrapper around all gear and extruder motor movement that retains sync state, tracks movement and creates trace log
    # motor = "gear"           - gear motor(s) only on rail
    #         "gear+extruder"  - gear and extruder included on rail
    #         "extruder"       - extruder only on gear rail
    #         "both"           - gear and extruder together but independent (legacy, homing move not possible)
    #         "synced"         - gear synced with extruder as in print (homing move not possible)
    #
    # If homing move then endstop name can be specified.
    #         "mmu_gate"       - at the gate on MMU (when motor includes "gear")
    #         "mmu_gear_N"     - post past the filament drive gear
    #         "extruder"       - just before extruder entrance (motor includes "gear" or "extruder")
    #         "toolhead"       - after extruder entrance (motor includes "gear" or "extruder")
    #         "mmu_gear_touch" - stallguard on gear (when motor includes "gear", only useful for motor="gear")
    #         "mmu_ext_touch"  - stallguard on nozzle (when motor includes "extruder", only useful for motor="extruder")
    #
    # All move distances are interpreted as relative
    # 'wait' will wait on appropriate move queue(s) after completion of move (forced to True if need encoder reading)
    # 'measure' whether we need to wait and measure encoder for movement
    # 'encoder_dwell' delay some additional time to ensure we have accurate encoder reading (if encoder fitted and required for measuring)
    #
    # All moves return: actual (relative), homed, measured, delta; mmu_toolhead.get_position[1] holds absolute position
    #
    def trace_filament_move(self, trace_str, dist, speed=None, accel=None, motor="gear", homing_move=0, endstop_name="default", track=False, wait=False, encoder_dwell=False):
        self.mmu_toolhead.unsync() # Precaution
        encoder_start = self.get_encoder_distance(dwell=encoder_dwell)
        pos = self.mmu_toolhead.get_position()
        ext_pos = self.toolhead.get_position()
        homed = False
        actual = dist
        delta = 0.
        null_rtn = (0., False, 0., 0.)

        if homing_move != 0:
            # Check for valid endstop
            if endstop_name is None:
                endstop = self.gear_rail.get_endstops()
            else:
                endstop_name = self.sensor_manager.get_mapped_endstop_name(endstop_name)
                endstop = self.gear_rail.get_extra_endstop(endstop_name)
                if endstop is None:
                    self.log_error("Endstop '%s' not found" % endstop_name)
                    return null_rtn

        # Set sensible speeds and accelaration if not supplied
        if motor in ["gear"]:
            if homing_move != 0:
                speed = speed or self.gear_homing_speed
                accel = accel or min(self.gear_from_buffer_accel, self.gear_from_spool_accel)
            else:
                if abs(dist) > self.gear_short_move_threshold:
                    if dist < 0:
                        speed = speed or self.gear_unload_speed
                        accel = accel or self.gear_unload_accel
                    elif (not self.has_filament_buffer or (self.gate_selected >= 0 and self.gate_status[self.gate_selected] != self.GATE_AVAILABLE_FROM_BUFFER)):
                        speed = speed or self.gear_from_spool_speed
                        accel = accel or self.gear_from_spool_accel
                    else:
                        speed = speed or self.gear_from_buffer_speed
                        accel = accel or self.gear_from_buffer_accel
                else:
                    speed = speed or self.gear_short_move_speed
                    accel = accel or self.gear_short_move_accel

        elif motor in ["both", "gear+extruder", "synced"]:
            if homing_move != 0:
                speed = speed or min(self.gear_homing_speed, self.extruder_homing_speed)
                accel = accel or min(max(self.gear_from_buffer_accel, self.gear_from_spool_accel), self.extruder_accel)
            else:
                speed = speed or (self.extruder_sync_load_speed if dist > 0 else self.extruder_sync_unload_speed)
                accel = accel or min(max(self.gear_from_buffer_accel, self.gear_from_spool_accel), self.extruder_accel)

        elif motor in ["extruder"]:
            if homing_move != 0:
                speed = speed or self.extruder_homing_speed
                accel = accel or self.extruder_accel
            else:
                speed = speed or (self.extruder_load_speed if dist > 0 else self.extruder_unload_speed)
                accel = accel or self.extruder_accel

        else:
            self.log_error("Assertion failure: Invalid motor specification '%s'" % motor)
            return null_rtn

        # Apply per-gate speed override
        if self.gate_selected >= 0:
            adjust = self.gate_speed_override[self.gate_selected] / 100.
            speed *= adjust
            accel *= adjust

        with self._wrap_espooler(motor, dist, speed, homing_move):
            wait = wait or self._wait_for_espooler # Allow eSpooler wrapper to force wait

            # Gear rail is driving the filament
            if motor in ["gear", "gear+extruder", "extruder"]:
                with self._wrap_sync_mode(MmuToolHead.EXTRUDER_SYNCED_TO_GEAR if motor == "gear+extruder" else MmuToolHead.EXTRUDER_ONLY_ON_GEAR if motor == "extruder" else None):
                    if homing_move != 0:
                        trig_pos = [0., 0., 0., 0.]
                        hmove = HomingMove(self.printer, endstop, self.mmu_toolhead)
                        init_ext_mcu_pos = self.mmu_extruder_stepper.stepper.get_mcu_position() # For non-homing extruder or if extruder not on gear rail
                        init_pos = pos[1]
                        pos[1] += dist
                        for _ in range(self.canbus_comms_retries):  # HACK: We can repeat because homing move
                            got_comms_timeout = False # HACK: Logic to try to mask CANbus timeout issues
                            try:
                                #initial_mcu_pos = self.mmu_extruder_stepper.stepper.get_mcu_position()
                                #init_pos = pos[1]
                                #pos[1] += dist
                                with self.wrap_accel(accel):
                                    trig_pos = hmove.homing_move(pos, speed, probe_pos=True, triggered=homing_move > 0, check_triggered=True)
                                homed = True
                                if self.gear_rail.is_endstop_virtual(endstop_name):
                                    # Stallguard doesn't do well at slow speed. Try to infer move completion
                                    if abs(trig_pos[1] - dist) < 1.0:
                                        homed = False
                            except self.printer.command_error as e:
                                # CANbus mcu's often seen to exhibit "Communication timeout" so surface errors to user
                                if abs(trig_pos[1] - dist) > 0. and "after full movement" not in str(e):
                                    if 'communication timeout' in str(e).lower():
                                        got_comms_timeout = True
                                        speed *= 0.8 # Reduce speed by 20%
                                    self.log_error("Did not complete homing move: %s" % str(e))
                                else:
                                    if self.log_enabled(self.LOG_STEPPER):
                                        self.log_stepper("Did not home: %s" % str(e))
                                homed = False
                            finally:
                                halt_pos = self.mmu_toolhead.get_position()
                                ext_actual = (self.mmu_extruder_stepper.stepper.get_mcu_position() - init_ext_mcu_pos) * self.mmu_extruder_stepper.stepper.get_step_dist()

                                # Support setup where a non-homing extruder is being used
                                if motor == "extruder" and not self.homing_extruder:
                                    # This isn't super accurate if extruder isn't (homing) MmuExtruder because doesn't have required endstop, thus this will
                                    # overrun and even move slightly even if already homed. We can only correct the actual gear rail position.
                                    halt_pos[1] += ext_actual
                                    self.mmu_toolhead.set_position(halt_pos) # Correct the gear rail position

                                actual = halt_pos[1] - init_pos
                                if self.log_enabled(self.LOG_STEPPER):
                                    self.log_stepper("%s HOMING MOVE: max dist=%.1f, speed=%.1f, accel=%.1f, endstop_name=%s, wait=%s >> %s" % (motor.upper(), dist, speed, accel, endstop_name, wait, "%s halt_pos=%.1f (rail moved=%.1f, extruder moved=%.1f), trig_pos=%.1f" % ("HOMED" if homed else "DID NOT HOMED",  halt_pos[1], actual, ext_actual, trig_pos[1])))
                            if not got_comms_timeout:
                                break
                    else:
                        if self.log_enabled(self.LOG_STEPPER):
                            self.log_stepper("%s MOVE: dist=%.1f, speed=%.1f, accel=%.1f, wait=%s" % (motor.upper(), dist, speed, accel, wait))
                        pos[1] += dist
                        with self.wrap_accel(accel):
                            self.mmu_toolhead.move(pos, speed)

            # Extruder is driving, gear rail is following
            elif motor in ["synced"]:
                with self._wrap_sync_mode(MmuToolHead.GEAR_SYNCED_TO_EXTRUDER):
                    self._ensure_safe_extruder_temperature(wait=False)
                    if homing_move != 0:
                        self.log_error("Not possible to perform homing move while synced")
                    else:
                        if self.log_enabled(self.LOG_STEPPER):
                            self.log_stepper("%s MOVE: dist=%.1f, speed=%.1f, accel=%.1f, wait=%s" % (motor.upper(), dist, speed, accel, wait))
                        ext_pos[3] += dist
                        self.toolhead.move(ext_pos, speed)

            # Independent motors. Unsynced move
            elif motor == "both":
                with self._wrap_sync_mode(None):
                    if homing_move != 0:
                        self.log_error("Not possible to perform homing move on two independent steppers")
                    else:
                        self._ensure_safe_extruder_temperature(wait=False)
                        if self.log_enabled(self.LOG_STEPPER):
                            self.log_stepper("%s MOVE: dist=%.1f, speed=%.1f, accel=%.1f, wait=%s" % (motor.upper(), dist, speed, accel, wait))
                        pos[1] += dist
                        with self.wrap_accel(accel):
                            self.mmu_toolhead.move(pos, speed)
                        ext_pos[3] += dist
                        self.toolhead.move(ext_pos, speed)

            self.mmu_toolhead.flush_step_generation() # TTC mitigation
            self.toolhead.flush_step_generation()     # TTC mitigation
            if wait:
                self.movequeues_wait()

        encoder_end = self.get_encoder_distance(dwell=encoder_dwell)
        measured = encoder_end - encoder_start
        delta = abs(actual) - measured # +ve means measured less than moved, -ve means measured more than moved
        if trace_str:
            if homing_move != 0:
                trace_str += ". Stepper: '%s' %s after moving %.1fmm (of max %.1fmm), encoder measured %.1fmm (delta %.1fmm)"
                trace_str = trace_str % (motor, ("homed" if homed else "did not home"), actual, dist, measured, delta)
                trace_str += ". Pos: @%.1f, (%.1fmm)" % (self.mmu_toolhead.get_position()[1], encoder_end)
            else:
                trace_str += ". Stepper: '%s' moved %.1fmm, encoder measured %.1fmm (delta %.1fmm)"
                trace_str = trace_str % (motor, dist, measured, delta)
            trace_str += ". Pos: @%.1f, (%.1fmm)" % (self.mmu_toolhead.get_position()[1], encoder_end)
            self.log_trace(trace_str)

        if self._can_use_encoder() and motor == "gear" and track:
            if dist > 0:
                self._track_gate_statistics('load_distance', self.gate_selected, dist)
                self._track_gate_statistics('load_delta', self.gate_selected, delta)
            else:
                self._track_gate_statistics('unload_distance', self.gate_selected, -dist)
                self._track_gate_statistics('unload_delta', self.gate_selected, delta)
            if dist != 0:
                quality = abs(1. - delta / dist)
                cur_quality = self.gate_statistics[self.gate_selected]['quality']
                if cur_quality < 0:
                    self.gate_statistics[self.gate_selected]['quality'] = quality
                else:
                    # Average down over 10 swaps
                    self.gate_statistics[self.gate_selected]['quality'] = (cur_quality * 9 + quality) / 10

        return actual, homed, measured, delta

    @contextlib.contextmanager
    def wrap_accel(self, accel):
        self.mmu_toolhead.get_kinematics().set_accel_limit(accel)
        try:
            yield self
        finally:
            self.mmu_toolhead.get_kinematics().set_accel_limit(None)

    # Used to wrap certain unload moves and activate eSpooler. Ensures eSpooler is always stopped
    @contextlib.contextmanager
    def _wrap_espooler(self, motor, dist, speed, homing_move):
        if motor in ['gear', 'synced', 'both'] and dist < -self.espooler_min_distance and self.espooler_start_macro and self.espooler_start_macro != "''":
            self.espooler_active = True
            self.wrap_gcode_command("%s GATE=%d MAX_DISTANCE=%d STEP_SPEED=%d HOMING_MOVE=%d" % (self.espooler_start_macro, self.gate_selected, abs(dist), speed, abs(homing_move)))
            self._wait_for_espooler = not homing_move
            initial_pos = self.mmu_toolhead.get_position()[1]
        else:
            self._wait_for_espooler = False
            self.espooler_active = False
        try:
            yield self
        finally:
            self._wait_for_espooler = False
            if self.espooler_active and self.espooler_stop_macro and self.espooler_stop_macro != "''":
                moved = abs(self.mmu_toolhead.get_position()[1] - initial_pos)
                self.wrap_gcode_command("%s GATE=%d DISTANCE=%d" % (self.espooler_stop_macro, self.gate_selected, moved))


##############################################
# GENERAL FILAMENT RECOVERY AND MOVE HELPERS #
##############################################

    # Report on need to recover
    def report_necessary_recovery(self):
        if not self.check_if_not_calibrated(self.CALIBRATED_ALL, silent=None):
            if self.filament_pos != self.FILAMENT_POS_UNLOADED and self.TOOL_GATE_UNKNOWN in [self.gate_selected, self.tool_selected]:
                self.log_error("Filament detected but tool/gate is unknown. Plese use MMU_RECOVER GATE=xx to correct state")
            elif self.filament_pos not in [self.FILAMENT_POS_LOADED, self.FILAMENT_POS_UNLOADED]:
                self.log_error("Filament not detected as either unloaded or fully loaded. Please check and use MMU_RECOVER to correct state or fix before continuing")

    # This is a recovery routine to determine the most conservative location of the filament for unload purposes
    def recover_filament_pos(self, strict=False, can_heat=True, message=False, silent=False):
        if message:
            self.log_info("Attempting to recover filament position...")

        ts = self.sensor_manager.check_sensor(self.SENSOR_TOOLHEAD)
        es = self.sensor_manager.check_sensor(self.SENSOR_EXTRUDER_ENTRY)
        gs = self.sensor_manager.check_sensor(self.sensor_manager.get_mapped_endstop_name(self.gate_homing_endstop))
        filament_detected = self.sensor_manager.check_any_sensors_in_path()
        if not filament_detected:
            filament_detected = self.check_filament_in_mmu() # Include encoder detection method

        # Loaded
        if ts:
            self._set_filament_pos_state(self.FILAMENT_POS_LOADED, silent=silent)

        # Somewhere in extruder
        elif filament_detected and can_heat and self.check_filament_still_in_extruder(): # Encoder based
            self._set_filament_pos_state(self.FILAMENT_POS_IN_EXTRUDER, silent=silent) # Will start from tip forming
        elif ts is False and filament_detected and (self.strict_filament_recovery or strict) and can_heat and self.check_filament_still_in_extruder():
            # This case adds an additional encoder based test to see if filament is still being gripped by extruder
            # even though TS doesn't see it. It's a pedantic option so on turned on by strict flag
            self._set_filament_pos_state(self.FILAMENT_POS_IN_EXTRUDER, silent=silent) # Will start from tip forming

        # At extruder entry
        elif es:
            self._set_filament_pos_state(self.FILAMENT_POS_HOMED_ENTRY, silent=silent) # Allows for fast bowden unload move

        # Somewhere in bowden
        elif gs or filament_detected:
            self._set_filament_pos_state(self.FILAMENT_POS_IN_BOWDEN, silent=silent) # Prevents fast bowden unload move

        # Unloaded
        else:
            self._set_filament_pos_state(self.FILAMENT_POS_UNLOADED, silent=silent)

        # If filament is found then ensure gate status is correct
        if self.gate_selected != self.TOOL_GATE_UNKNOWN and self.filament_pos >= self.FILAMENT_POS_START_BOWDEN and self.gate_status[self.gate_selected] == self.GATE_EMPTY:
            self._set_gate_status(self.gate_selected, self.GATE_AVAILABLE)

    # Check for filament in MMU using available sensors or encoder
    def check_filament_in_mmu(self):
        self.log_debug("Checking for filament in MMU...")
        detected = self.sensor_manager.check_any_sensors_in_path()
        if not detected and self.has_encoder():
            self.selector.filament_drive()
            detected = self.buzz_gear_motor()
            self.log_debug("Filament %s in encoder after buzzing gear motor" % ("detected" if detected else "not detected"))
        if detected is None:
            self.log_debug("No sensors configured!")
        return detected

    # Check for filament at currently selected gate
    def check_filament_in_gate(self):
        self.log_debug("Checking for filament at gate...")
        detected = self.sensor_manager.check_any_sensors_before(self.FILAMENT_POS_HOMED_GATE, self.gate_selected)
        if not detected and self.has_encoder():
            self.selector.filament_drive()
            detected = self.buzz_gear_motor()
            self.log_debug("Filament %s in encoder after buzzing gear motor" % ("detected" if detected else "not detected"))
        if detected is None:
            self.log_debug("No sensors configured!")
        return detected

    # Return True if filament runout detected by sensors
    def check_filament_runout(self):
        self.log_debug("Checking for runout...")
        runout = self.sensor_manager.check_for_runout()
        if runout is None and self.has_encoder():
            self.selector.filament_drive()
            detected = not self.buzz_gear_motor()
            self.log_debug("Filament %s in encoder after buzzing gear motor" % ("detected" if detected else "not detected"))
            runout = not detected
        if runout is None:
            self.log_debug("No sensors configured!")
        return runout

    # Requires encoder: Check for filament in extruder by moving extruder motor. Even with toolhead
    # sensor this can happen if the filament is in the short distance from sensor to gears.
    def check_filament_still_in_extruder(self):
        detected = None
        if self.has_encoder() and not self.mmu_machine.filament_always_gripped:
            self.log_debug("Checking for possibility of filament still in extruder gears...")
            self._ensure_safe_extruder_temperature(wait=False)
            self.selector.filament_release()
            move = self.encoder_move_step_size
            _,_,measured,_ = self.trace_filament_move("Checking extruder", -move, speed=self.extruder_unload_speed, motor="extruder")
            detected = measured > self.encoder_min
            self.log_debug("Filament %s in extruder" % ("detected" if detected else "not detected"))
        if detected is None:
            self.log_debug("No sensors configured!")
        return detected

    # Retract the filament by the extruder stepper only and see if we do not have any encoder movement
    # This assumes that we already tip formed, and the filament is parked somewhere in the extruder
    # Return if filament detected and distance filament moved during test
    def _test_filament_in_extruder_by_retracting(self, length=None):
        with self._require_encoder():
            self.log_debug("Testing for filament in extruder by retracting on extruder stepper only")
            move = self.encoder_move_step_size if length is None else length
            self.selector.filament_release()
            _,_,measured,_ = self.trace_filament_move("Moving extruder to test for filament exit", -move, speed=self.extruder_unload_speed, motor="extruder")
            detected = measured > self.encoder_min
            self.log_debug("Filament %s in extruder" % ("detected" if detected else "not detected"))
            return detected, measured

    def buzz_gear_motor(self):
        if self.has_encoder():
            with self._require_encoder():
                initial_encoder_position = self.get_encoder_distance()
                self.trace_filament_move(None, 2.5 * self.encoder_resolution, accel=self.gear_buzz_accel, encoder_dwell=None)
                self.trace_filament_move(None, -2.5 * self.encoder_resolution, accel=self.gear_buzz_accel, encoder_dwell=None)
                measured = self.get_encoder_distance() - initial_encoder_position
                self.log_trace("After buzzing gear motor, encoder measured %.2f" % measured)
                self.set_encoder_distance(initial_encoder_position, dwell=None)
                return measured > self.encoder_min
        else:
            self.trace_filament_move(None, 5, accel=self.gear_buzz_accel)
            self.trace_filament_move(None, -5, accel=self.gear_buzz_accel)
        return None

    # Sync/unsync gear motor with extruder, handle filament engagement and current control
    # grip: True=grip/release, False=don't mess
    # current: True=optionally reduce, False=restore to current default
    def sync_gear_to_extruder(self, sync, gate=None, grip=False, current=False):
        # Safety in case somehow called with bypass/unknown selected. Usually this is called after
        # self.gate_selected is set, but can be before on type-B designs hence optional gate parameter
        gate = gate if gate is not None else self.gate_selected
        if gate < 0:
            sync = current = False
        elif self.mmu_machine.filament_always_gripped:
            sync = current = True

        if grip:
            if sync:
                self.selector.filament_drive()
            else:
                self._auto_filament_grip()

        # Sync / Unsync
        new_sync_mode = MmuToolHead.GEAR_SYNCED_TO_EXTRUDER if sync else None
        if new_sync_mode != self.mmu_toolhead.sync_mode:
            self.movequeues_wait() # Safety but should not be required(?)
            self.mmu_toolhead.sync(new_sync_mode)

        # See if we need to set a reduced gear current. If we do then make sure it is
        # restored on previous gear stepper if we are on a multigear MMU
        if current and sync:
            # Reset current on old gear stepper before adjusting new
            if self.mmu_machine.multigear and gate != self.gate_selected:
                self._restore_gear_current()
            self._adjust_gear_current(gate=gate, percent=self.sync_gear_current, reason="for extruder syncing")
        else:
            self._restore_gear_current()

    # This is used to protect the in print synchronization state and is used as an outermost wrapper for calls back
    # into Happy Hare during a print. It also ensures that grip (e.g. servo) and current are correctly restored
    @contextlib.contextmanager
    def wrap_sync_gear_to_extruder(self):
        self._standalone_sync = prev_sync = self.mmu_machine.filament_always_gripped or self.mmu_toolhead.sync_mode == MmuToolHead.GEAR_SYNCED_TO_EXTRUDER
        prev_current = self.gear_percentage_run_current != 100
        prev_grip = self.selector.get_filament_grip_state()
        try:
            yield self
        finally:
            if self.gate_selected >= 0:
                self.sync_gear_to_extruder(prev_sync, grip=prev_grip != self.selector.get_filament_grip_state(), current=prev_current)
            else:
                self.sync_gear_to_extruder(False, grip=True, current=False)

    # This is used to protect just the mmu_toolhead sync state and is used to wrap individual moves. Typically
    # the starting state will be unsynced so this will simply unsync at the end of the move. It does not manage
    # grip (servo) movment control since that would lead to unecessary "flutter" and prematurely wear
    @contextlib.contextmanager
    def _wrap_sync_mode(self, sync_mode):
        prev_sync_mode = self.mmu_toolhead.sync_mode
        self.mmu_toolhead.sync(sync_mode)
        self._restore_gear_current()
        try:
            yield self
        finally:
            self.mmu_toolhead.sync(prev_sync_mode)

    def _adjust_gear_current(self, gate=None, percent=100, reason=""):
        gate = gate if gate is not None else self.gate_selected
        if gate >= 0:
            if self.gear_tmc and 0 < percent < 200 and percent != self.gear_percentage_run_current:
                gear_stepper_name = mmu_machine.GEAR_STEPPER_CONFIG
                if self.mmu_machine.multigear and gate > 0:
                    gear_stepper_name = "%s_%d" % (mmu_machine.GEAR_STEPPER_CONFIG, gate)
                msg = "Modifying MMU %s run current to %d%% ({:.2f}A) %s" % (gear_stepper_name, percent, reason)
                self._set_tmc_current(gear_stepper_name, (self.gear_default_run_current * percent) / 100., msg)
                self.gear_percentage_run_current = percent

    def _restore_gear_current(self):
        if self.gear_tmc and self.gear_percentage_run_current != self.gear_restore_percent_run_current:
            gear_stepper_name = mmu_machine.GEAR_STEPPER_CONFIG
            if self.mmu_machine.multigear and self.gate_selected > 0:
                gear_stepper_name = "%s_%d" % (mmu_machine.GEAR_STEPPER_CONFIG, self.gate_selected)
            msg = "Restoring MMU %s run current to %d%% ({:.2f}A)" % (gear_stepper_name, self.gear_restore_percent_run_current)
            self._set_tmc_current(gear_stepper_name, self.gear_default_run_current, msg)
            self.gear_percentage_run_current = self.gear_restore_percent_run_current

    @contextlib.contextmanager
    def _wrap_gear_current(self, percent=100, reason=""):
        self.gear_restore_percent_run_current = self.gear_percentage_run_current
        self._adjust_gear_current(percent=percent, reason=reason)
        try:
            yield self
        finally:
            self._restore_gear_current()
            self.gear_restore_percent_run_current = 100

    @contextlib.contextmanager
    def _wrap_extruder_current(self, percent=100, reason=""):
        self._adjust_extruder_current(percent, reason)
        try:
            yield self
        finally:
            self._restore_extruder_current()

    def _adjust_extruder_current(self, percent=100, reason=""):
        if self.extruder_tmc and 0 < percent < 200 and percent != self.extruder_percentage_run_current:
            msg = "Modifying extruder stepper run current to %d%% ({:.2f}A) %s" % (percent, reason)
            self._set_tmc_current(self.extruder_name, (self.extruder_default_run_current * percent) / 100., msg)
            self.extruder_percentage_run_current = percent

    def _restore_extruder_current(self):
        if self.extruder_tmc and self.extruder_percentage_run_current != 100:
            msg="Restoring extruder stepper run current to 100% ({:.2f}A)"
            self._set_tmc_current(self.extruder_name, self.extruder_default_run_current, msg)
            self.extruder_percentage_run_current = 100

    # Alter the stepper current without console logging and not too early
    def _set_tmc_current(self, stepper, run_current, msg):
        current_helper = self.tmc_current_helpers.get(stepper, None)
        if current_helper:
            try:
                print_time = max(self.toolhead.get_last_move_time(), self.toolhead.get_last_move_time())
                c = list(current_helper.get_current())
                req_hold_cur, max_cur = c[2], c[3] # Kalico now has 5 elements rather than 4 in tuple, so unpack just what we need...
                new_cur = max(min(run_current, max_cur), 0)
                current_helper.set_current(new_cur, req_hold_cur, print_time)
                self.log_debug(msg.format(new_cur))
            except Exception as e:
                # Fallback
                self.log_debug("Unexpected error setting stepper current: %s. Falling back to default approach" % str(e))
                self.log_debug(msg.format(run_current))
                self.gcode.run_script_from_command("SET_TMC_CURRENT STEPPER=%s CURRENT=%.2f" % (stepper, run_current))
        else:
            self.log_debug(msg.format(run_current))
            self.gcode.run_script_from_command("SET_TMC_CURRENT STEPPER=%s CURRENT=%.2f" % (stepper, run_current))

    @contextlib.contextmanager
    def _wrap_pressure_advance(self, pa=0, reason=""):
        initial_pa = self.toolhead.get_extruder().get_status(0).get('pressure_advance', None)
        if initial_pa is not None:
            if reason:
                self.log_debug("Setting pressure advance %s: %.6f" % (reason, pa))
            self._set_pressure_advance(pa)
        try:
            yield self
        finally:
            if initial_pa is not None:
                if reason:
                    self.log_debug("Restoring pressure advance: %.6f" % initial_pa)
                self._set_pressure_advance(initial_pa)

    def _set_pressure_advance(self, pa):
        self.gcode.run_script_from_command("SET_PRESSURE_ADVANCE ADVANCE=%.4f QUIET=1" % pa)

    # Logic shared with MMU_TEST_MOVE and _MMU_STEP_MOVE
    def _move_cmd(self, gcmd, trace_str):
        if self.check_if_disabled(): return (0., False, 0., 0.)
        if self.check_if_bypass(): return (0., False, 0., 0.)
        move = gcmd.get_float('MOVE', 100.)
        speed = gcmd.get_float('SPEED', None)
        accel = gcmd.get_float('ACCEL', None)
        motor = gcmd.get('MOTOR', "gear")
        wait = bool(gcmd.get_int('WAIT', 0, minval=0, maxval=1)) # Wait for move to complete (make move synchronous)
        if motor not in ["gear", "extruder", "gear+extruder", "synced", "both"]:
            raise gcmd.error("Valid motor names are 'gear', 'extruder', 'gear+extruder', 'synced' or 'both'")
        if motor == "extruder":
            self.selector.filament_release()
        else:
            self.selector.filament_drive()
        self.log_debug("Moving '%s' motor %.1fmm..." % (motor, move))
        return self.trace_filament_move(trace_str, move, speed=speed, accel=accel, motor=motor, wait=wait)

    # Logic shared with MMU_TEST_HOMING_MOVE and _MMU_STEP_HOMING_MOVE
    def _homing_move_cmd(self, gcmd, trace_str):
        if self.check_if_disabled(): return (0., False, 0., 0.)
        if self.check_if_bypass(): return (0., False, 0., 0.)
        endstop = gcmd.get('ENDSTOP', "default")
        move = gcmd.get_float('MOVE', 100.)
        speed = gcmd.get_float('SPEED', None)
        accel = gcmd.get_float('ACCEL', None) # Ignored for extruder led moves
        motor = gcmd.get('MOTOR', "gear")
        if motor not in ["gear", "extruder", "gear+extruder"]:
            raise gcmd.error("Valid motor names are 'gear', 'extruder', 'gear+extruder'")
        direction = -1 if move < 0 else 1
        stop_on_endstop = gcmd.get_int('STOP_ON_ENDSTOP', direction, minval=-1, maxval=1)
        endstop = self.sensor_manager.get_mapped_endstop_name(endstop)
        valid_endstops = list(self.gear_rail.get_extra_endstop_names())
        if endstop not in valid_endstops:
            raise gcmd.error("Endstop name '%s' is not valid for motor '%s'. Options are: %s" % (endstop, motor, ', '.join(valid_endstops)))
        if self.gear_rail.is_endstop_virtual(endstop) and stop_on_endstop == -1:
            raise gcmd.error("Cannot reverse home on virtual (TMC stallguard) endstop '%s'" % endstop)
        if motor == "extruder":
            self.selector.filament_release()
        else:
            self.selector.filament_drive()
        self.log_debug("Homing '%s' motor to '%s' endstop, up to %.1fmm..." % (motor, endstop, move))
        return self.trace_filament_move(trace_str, move, speed=speed, accel=accel, motor=motor, homing_move=stop_on_endstop, endstop_name=endstop)


############################
# TOOL SELECTION FUNCTIONS #
############################

    def _record_tool_override(self):
        tool = self.tool_selected
        if tool >= 0:
            current_speed_factor = self.gcode_move.get_status(0)['speed_factor']
            current_extrude_factor = self.gcode_move.get_status(0)['extrude_factor']
            if self.tool_speed_multipliers[tool] != current_speed_factor or self.tool_extrusion_multipliers[tool] != current_extrude_factor:
                self.tool_speed_multipliers[tool] = current_speed_factor
                self.tool_extrusion_multipliers[tool] = current_extrude_factor
                self.log_debug("Saved speed/extrusion multiplier for tool T%d as %d%% and %d%%" % (tool, current_speed_factor * 100, current_extrude_factor * 100))

    def _restore_tool_override(self, tool):
        if tool == self.tool_selected:
            current_speed_factor = self.gcode_move.get_status(0)['speed_factor']
            current_extrude_factor = self.gcode_move.get_status(0)['extrude_factor']
            speed_factor = self.tool_speed_multipliers[tool]
            extrude_factor = self.tool_extrusion_multipliers[tool]
            self.gcode.run_script_from_command("M220 S%d" % (speed_factor * 100))
            self.gcode.run_script_from_command("M221 S%d" % (extrude_factor * 100))
            if current_speed_factor != speed_factor or current_extrude_factor != extrude_factor:
                self.log_debug("Restored speed/extrusion multiplier for tool T%d as %d%% and %d%%" % (tool, speed_factor * 100, extrude_factor * 100))

    def _set_tool_override(self, tool, speed_percent, extrude_percent):
        if tool == -1:
            for i in range(self.num_gates):
                if speed_percent is not None:
                    self.tool_speed_multipliers[i] = speed_percent / 100
                if extrude_percent is not None:
                    self.tool_extrusion_multipliers[i] = extrude_percent / 100
                self._restore_tool_override(i)
            if speed_percent is not None:
                self.log_debug("Set speed multiplier for all tools as %d%%" % speed_percent)
            if extrude_percent is not None:
                self.log_debug("Set extrusion multiplier for all tools as %d%%" % extrude_percent)
        else:
            if speed_percent is not None:
                self.tool_speed_multipliers[tool] = speed_percent / 100
                self.log_debug("Set speed multiplier for tool T%d as %d%%" % (tool, speed_percent))
            if extrude_percent is not None:
                self.tool_extrusion_multipliers[tool] = extrude_percent / 100
                self.log_debug("Set extrusion multiplier for tool T%d as %d%%" % (tool, extrude_percent))
            self._restore_tool_override(tool)

    # Primary method to select and loads tool. Assumes we are unloaded.
    def _select_and_load_tool(self, tool):
        self.log_debug('Loading tool T%d...' % tool)
        self.select_tool(tool, move_servo=False)
        gate = self.ttg_map[tool]
        if self.gate_status[gate] == self.GATE_EMPTY:
            if self.enable_endless_spool and self.endless_spool_on_load:
                next_gate, msg = self._get_next_endless_spool_gate(tool, gate)
                if next_gate == -1:
                    raise MmuError("Gate %d is empty!\nNo alternatives gates available after checking %s" % (gate, msg))

                self.log_error("Gate %d is empty! Checking for alternative gates %s" % (gate, msg))
                self.log_info("Remapping T%d to gate %d" % (tool, next_gate))
                self._remap_tool(tool, next_gate)
                self.select_tool(tool, move_servo=False)
            else:
                raise MmuError("Gate %d is empty (and EndlessSpool on load is disabled)\nLoad gate, remap tool to another gate or correct state with 'MMU_CHECK_GATE GATE=%d' or 'MMU_GATE_MAP GATE=%d AVAILABLE=1'" % (gate, gate, gate))

        self.load_sequence()
        self._spoolman_activate_spool(self.gate_spool_id[gate]) # Activate in Spoolman
        self._restore_tool_override(self.tool_selected) # Restore M220 and M221 overrides

    # Primary method to unload current tool but retain selection
    def _unload_tool(self, form_tip=None, runout=False):
        if self.filament_pos == self.FILAMENT_POS_UNLOADED:
            self.log_info("Tool already unloaded")
            return

        self.log_debug("Unloading tool %s" % self._selected_tool_string())
        self._set_last_tool(self.tool_selected)
        self._record_tool_override() # Remember M220 and M221 overrides
        self.unload_sequence(form_tip=form_tip, runout=runout)
        self._spoolman_activate_spool(0) # Deactivate in SpoolMan

    def _auto_home(self, tool=0):
        if not self.selector.is_homed or self.tool_selected == self.TOOL_GATE_UNKNOWN:
            self.log_info("MMU selector not homed, will home before continuing")
            self.home(tool)
        elif self.filament_pos == self.FILAMENT_POS_UNKNOWN and self.selector.is_homed:
            self.recover_filament_pos(message=True)

    # Important to always inform use of "toolchange" operation is case there is an error and manual recovery is necessary
    def _note_toolchange(self, m117_msg):
        self._last_toolchange = m117_msg
        self.gcode.run_script_from_command("M117 %s" % m117_msg)

    # Tell the sequence macros about where to move to next
    def _set_next_position(self, next_pos):
        if next_pos:
            self.wrap_gcode_command("SET_GCODE_VARIABLE MACRO=%s VARIABLE=next_xy VALUE=%s,%s" % (self.park_macro, next_pos[0], next_pos[1]))
            self.wrap_gcode_command("SET_GCODE_VARIABLE MACRO=%s VARIABLE=next_pos VALUE=True" % self.park_macro)
        else:
            self.wrap_gcode_command("SET_GCODE_VARIABLE MACRO=%s VARIABLE=next_pos VALUE=False" % self.park_macro)


### TOOL AND GATE SELECTION ######################################################

    def home(self, tool, force_unload = None):
        if self.check_if_bypass(): return
        self.unselect_tool()
        self.selector.home(force_unload=force_unload)
        if tool >= 0:
            self.select_tool(tool)
        elif tool == self.TOOL_GATE_BYPASS:
            self.select_bypass()

    def select_gate(self, gate):
        # RotarySelector and ServoSelector moves off gate to release so we must go through the process
        if gate == self.gate_selected and not isinstance(self.selector, (RotarySelector, ServoSelector)): # TODO make a flag on selector rather than list?
            return
        try:
            self._next_gate = gate # Valid only during the gate selection process
            self.selector.select_gate(gate)
            self._set_gate_selected(gate)
        except MmuError as ee:
            self.unselect_gate()
            raise ee
        finally:
            self._next_gate = None

    def unselect_gate(self):
        self.selector.select_gate(self.TOOL_GATE_UNKNOWN) # Required for type-B MMU's to unsync
        self._set_gate_selected(self.TOOL_GATE_UNKNOWN)

    def select_tool(self, tool, move_servo=True):
        if tool < 0 or tool >= self.num_gates:
            self.log_always("Tool %d does not exist" % tool)
            return

        gate = self.ttg_map[tool]
        if tool == self.tool_selected and gate == self.gate_selected:
            self.select_gate(gate) # Some selectors need to be re-synced
            return

        self.log_debug("Selecting tool T%d on gate %d..." % (tool, gate))
        self.select_gate(gate)
        self._set_tool_selected(tool)
        if move_servo:
            self._auto_filament_grip()
        self.log_info("Tool T%d enabled%s" % (tool, (" on gate %d" % gate) if tool != gate else ""))

    def select_bypass(self):
        if self.tool_selected == self.TOOL_GATE_BYPASS and self.gate_selected == self.TOOL_GATE_BYPASS: return
        if not self.selector.has_bypass():
            self.log_always("Bypass not configured")
            return
        self.log_info("Selecting filament bypass...")
        self.select_gate(self.TOOL_GATE_BYPASS)
        self._set_tool_selected(self.TOOL_GATE_BYPASS)
        self._set_filament_direction(self.DIRECTION_LOAD)
        self.log_info("Bypass enabled")

    def unselect_tool(self):
        self._set_tool_selected(self.TOOL_GATE_UNKNOWN)
        self._auto_filament_grip()

    def _set_tool_selected(self, tool):
        if tool != self.tool_selected:
            self.tool_selected = tool
            self.save_variable(self.VARS_MMU_TOOL_SELECTED, self.tool_selected, write=True)

    def _set_gate_selected(self, gate):
        self.gate_selected = gate
        new_unit = self.find_unit_by_gate(gate)
        if new_unit != self.unit_selected:
            self.unit_selected = new_unit
            self.sensor_manager.reset_active_unit(self.unit_selected)
            self._update_sync_starting_state()
        self.sensor_manager.reset_active_gate(self.gate_selected) # Call after unit_selected is set
        self.save_variable(self.VARS_MMU_GATE_SELECTED, self.gate_selected, write=True)
        self._set_rotation_distance(self._get_rotation_distance(self.gate_selected))
        self._update_sync_multiplier() # Refine rotation distance based on sync feedback status
        self.active_filament = {
            'filament_name': self.gate_filament_name[gate],
            'material': self.gate_material[gate],
            'color': self.gate_color[gate],
            'spool_id': self.gate_spool_id[gate],
            'temperature': self.gate_temperature[gate],
        } if gate >= 0 else {}

    # Simple support for multiple MMUs (all same type for now)
    def find_unit_by_gate(self, gate):
        if gate >= 0:
            c_sum = 0
            for unit_index, gate_count in enumerate(self.mmu_machine.units):
                c_sum += gate_count
                if gate < c_sum:
                    return unit_index
        return self.UNIT_UNKNOWN

    def _get_rotation_distance(self, gate):
        return self.rotation_distances[gate if gate >= 0 and self.mmu_machine.variable_rotation_distances else 0]

    def _set_rotation_distance(self, rd):
        if rd <= 0:
            rd = self.rotation_distances[0] if self.rotation_distances[0] > 0 else self.default_rotation_distance
            self.log_debug("Gate not calibrated, falling back to: %.6f" % rd)
        else:
            self.log_trace("Setting gear motor rotation distance: %.6f" % rd)
        if self.gear_rail.steppers:
            self.gear_rail.steppers[0].set_rotation_distance(rd)

    def _get_bowden_length(self, gate):
        return self.bowden_lengths[gate if gate >= 0 and self.mmu_machine.variable_bowden_lengths else 0]

    # Used to update/persist bowden length during calibration or MMU_TEST_CONFIG
    def _save_bowden_length(self, gate, length, endstop=None):
        if gate >= 0:
            if endstop:
                self._adjust_bowden_lengths()
            self.bowden_lengths[gate] = length
            if not self.mmu_machine.variable_bowden_lengths:
                self.bowden_lengths = [self.bowden_lengths[gate]] * self.num_gates
            self.save_variable(self.VARS_MMU_CALIB_BOWDEN_LENGTHS, self.bowden_lengths)
            if not any(x == -1 for x in self.bowden_lengths):
                self.calibration_status |= self.CALIBRATED_BOWDENS
        else:
            self.log_debug("Assertion failure: cannot save bowden length for gate: %d" % gate)

    # Adjustment if gate endstop has changed
    def _adjust_bowden_lengths(self):
        current_home = self.save_variables.allVariables.get(self.VARS_MMU_CALIB_BOWDEN_HOME, None)
        if self.gate_homing_endstop != current_home:
            adjustment = 0
            if current_home == self.SENSOR_ENCODER:
                adjustment = self.gate_endstop_to_encoder
            elif self.gate_homing_endstop == self.SENSOR_ENCODER:
                adjustment = -self.gate_endstop_to_encoder
            self.bowden_lengths = [length + adjustment if length != -1 else length for length in self.bowden_lengths]
            self.log_debug("Adjusted bowden lengths by %.1f: %s because of gate_homing_endstop change" % (adjustment, self.bowden_lengths))
            self.save_variable(self.VARS_MMU_CALIB_BOWDEN_LENGTHS, self.bowden_lengths)
            self.save_variable(self.VARS_MMU_CALIB_BOWDEN_HOME, self.gate_homing_endstop)


### SPOOLMAN INTEGRATION #########################################################

    def _spoolman_sync(self, quiet=True):
        if self.spoolman_support == self.SPOOLMAN_PULL: # Remote gate map
            # This will pull gate assignment and filament attributes from spoolman db thus replacing the local map
            self._spoolman_pull_gate_map(quiet=quiet)
        elif self.spoolman_support == self.SPOOLMAN_PUSH: # Local gate map
            # This will update spoolman with just the gate assignment (for visualization) and will update
            # local gate map attributes with data from spoolman thus overwriting the local map
            self._spoolman_push_gate_map(quiet=quiet)
        elif self.spoolman_support == self.SPOOLMAN_READONLY: # Get filament attributes only
            self._spoolman_update_filaments(quiet=quiet)

    def _spoolman_activate_spool(self, spool_id=-1):
        if self.spoolman_support == self.SPOOLMAN_OFF: return
        try:
            webhooks = self.printer.lookup_object('webhooks')
            if spool_id < 0:
                self.log_debug("Spoolman spool_id not set for current gate")
            else:
                if spool_id == 0:
                    self.log_debug("Deactivating spool...")
                else:
                    self.log_debug("Activating spool %s..." % spool_id)
                webhooks.call_remote_method("spoolman_set_active_spool", spool_id=spool_id)
        except Exception as e:
            self.log_error("Error while setting active spool: %s\n%s" % (str(e), self.SPOOLMAN_CONFIG_ERROR))

    # Request to send filament data from spoolman db (via moonraker)
    # gate=None means all gates with spool_id, else specific gate
    def _spoolman_update_filaments(self, gate=None, quiet=True):
        if self.spoolman_support == self.SPOOLMAN_OFF: return
        gate_ids = []
        if gate is None: # All gates
            for i in range(self.num_gates):
                if self.gate_spool_id[i] >= 0:
                    gate_ids.append((i, self.gate_spool_id[i]))
        elif self.gate_spool_id[gate] >= 0:
            gate_ids.append((gate, self.gate_spool_id[gate]))
        if len(gate_ids) > 0:
            self.log_debug("Requesting the following gate/spool_id pairs from Spoolman: %s" % gate_ids)
            try:
                webhooks = self.printer.lookup_object('webhooks')
                webhooks.call_remote_method("spoolman_get_filaments", gate_ids=gate_ids, silent=quiet)
            except Exception as e:
                self.log_error("Error while fetching filament attributes from spoolman: %s\n%s" % (str(e), self.SPOOLMAN_CONFIG_ERROR))

    # Store the current gate to spool_id mapping in spoolman db (via moonraker)
    def _spoolman_push_gate_map(self, gate_ids=None, quiet=True):
        if self.spoolman_support == self.SPOOLMAN_OFF: return
        self.log_debug("Pushing gate mapping to Spoolman")
        if gate_ids is None: # All gates
            gate_ids = [(i, self.gate_spool_id[i]) for i in range(self.num_gates)]
        try:
            webhooks = self.printer.lookup_object('webhooks')
            self.log_debug("Storing gate map in spoolman db...")
            webhooks.call_remote_method("spoolman_push_gate_map", gate_ids=gate_ids, silent=quiet)
        except Exception as e:
            self.log_error("Error while pushing gate map to spoolman: %s\n%s" % (str(e), self.SPOOLMAN_CONFIG_ERROR))

    # Request to update local gate based on the remote data stored in spoolman db
    def _spoolman_pull_gate_map(self, quiet=True):
        if self.spoolman_support == self.SPOOLMAN_OFF: return
        self.log_debug("Requesting the gate map from Spoolman")
        try:
            webhooks = self.printer.lookup_object('webhooks')
            webhooks.call_remote_method("spoolman_pull_gate_map", silent=quiet)
        except Exception as e:
            self.log_error("Error while requesting gate map from spoolman: %s\n%s" % (str(e), self.SPOOLMAN_CONFIG_ERROR))

    # Clear the spool to gate association in spoolman db
    def _spoolman_clear_gate_map(self, sync=False, quiet=True):
        if self.spoolman_support == self.SPOOLMAN_OFF: return
        self.log_debug("Requesting to clear the gate map in Spoolman")
        try:
            webhooks = self.printer.lookup_object('webhooks')
            webhooks.call_remote_method("spoolman_clear_spools_for_printer", sync=sync, silent=quiet)
        except Exception as e:
            self.log_error("Error while clearing spoolman gate mapping: %s\n%s" % (str(e), self.SPOOLMAN_CONFIG_ERROR))

    # Refresh the spoolman cache to pick up changes from elsewhere
    def _spoolman_refresh(self, fix, quiet=True):
        if self.spoolman_support == self.SPOOLMAN_OFF: return
        self.log_debug("Requesting to refresh the spoolman gate cache")
        try:
            webhooks = self.printer.lookup_object('webhooks')
            webhooks.call_remote_method("spoolman_refresh", fix=fix, silent=quiet)
        except Exception as e:
            self.log_error("Error while refreshing spoolman gate cache: %s\n%s" % (str(e), self.SPOOLMAN_CONFIG_ERROR))

    # Force spool to map association in spoolman db
    def _spoolman_set_spool_gate(self, spool_id, gate, sync=False, quiet=True):
        if self.spoolman_support == self.SPOOLMAN_OFF: return
        self.log_debug("Setting spool %d to gate %d directly in spoolman db" % (spool_id, gate))
        try:
            webhooks = self.printer.lookup_object('webhooks')
            webhooks.call_remote_method("spoolman_set_spool_gate", spool_id=spool_id, gate=gate, sync=sync, silent=quiet)
        except Exception as e:
            self.log_error("Error while setting spoolman gate association: %s\n%s" % (str(e), self.SPOOLMAN_CONFIG_ERROR))

    def _spoolman_unset_spool_gate(self, spool_id=None, gate=None, sync=False, quiet=True):
        if self.spoolman_support == self.SPOOLMAN_OFF: return
        self.log_debug("Unsetting spool %s or gate %s in spoolman db" % (spool_id, gate))
        try:
            webhooks = self.printer.lookup_object('webhooks')
            webhooks.call_remote_method("spoolman_unset_spool_gate", spool_id=spool_id, gate=gate, sync=sync, silent=quiet)
        except Exception as e:
            self.log_error("Error while unsetting spoolman gate association: %s\n%s" % (str(e), self.SPOOLMAN_CONFIG_ERROR))

    # Dump spool info to console
    def _spoolman_display_spool_info(self, spool_id):
        if self.spoolman_support == self.SPOOLMAN_OFF: return
        try:
            webhooks = self.printer.lookup_object('webhooks')
            webhooks.call_remote_method("spoolman_get_spool_info", spool_id=spool_id)
        except Exception as e:
            self.log_error("Error while displaying spool info: %s\n%s" % (str(e), self.SPOOLMAN_CONFIG_ERROR))

    # Dump spool info to console
    def _spoolman_display_spool_location(self, printer=None):
        if self.spoolman_support == self.SPOOLMAN_OFF: return
        try:
            webhooks = self.printer.lookup_object('webhooks')
            webhooks.call_remote_method("spoolman_display_spool_location", printer=printer)
        except Exception as e:
            self.log_error("Error while displaying spool location map: %s\n%s" % (str(e), self.SPOOLMAN_CONFIG_ERROR))


### SPOOLMAN COMMANDS ############################################################

    cmd_MMU_SPOOLMAN_help = "Manage spoolman integration"
    def cmd_MMU_SPOOLMAN(self, gcmd):
        self.log_to_file(gcmd.get_commandline())
        if self.check_if_disabled(): return
        if self.check_if_spoolman_enabled(): return

        quiet = bool(gcmd.get_int('QUIET', 0, minval=0, maxval=1))
        sync = bool(gcmd.get_int('SYNC', 0, minval=0, maxval=1))
        clear = bool(gcmd.get_int('CLEAR', 0, minval=0, maxval=1))
        refresh = bool(gcmd.get_int('REFRESH', 0, minval=0, maxval=1))
        fix = bool(gcmd.get_int('FIX', 0, minval=0, maxval=1))
        spool_id = gcmd.get_int('SPOOLID', None, minval=1)
        gate = gcmd.get_int('GATE', None, minval=-1, maxval=self.num_gates - 1)
        printer = gcmd.get('PRINTER', None) # Option to see other printers (only for gate association table atm)
        spoolinfo = gcmd.get_int('SPOOLINFO', None, minval=-1) # -1 or 0 is active spool
        run = False

        if refresh:
            # Rebuild cache in moonraker and sync local and remote
            self._spoolman_refresh(fix, quiet=quiet)
            if not sync:
                self._spoolman_sync(quiet=quiet)
            run = True

        if clear:
            # Clear the gate allocation in spoolman db
            self._spoolman_clear_gate_map(sync=self.spoolman_support == self.SPOOLMAN_PULL, quiet=quiet)
            run = True

        if sync:
            # Sync local and remote gate maps
            self._spoolman_sync(quiet=quiet)
            run = True

        # Rest of the options are mutually exclusive
        if spoolinfo is not None:
            # Dump spool info for active spool or specifed spool id
            self._spoolman_display_spool_info(spoolinfo if spoolinfo > 0 else None)

        elif spool_id is not None or gate is not None:
            # Update a record in spoolman db
            if spool_id is not None and gate is not None:
                self._spoolman_set_spool_gate(spool_id, gate, sync=self.spoolman_support == self.SPOOLMAN_PULL, quiet=quiet)
            elif spool_id is None and gate is not None:
                self._spoolman_unset_spool_gate(gate=gate, sync=self.spoolman_support == self.SPOOLMAN_PULL, quiet=quiet)
            elif spool_id is not None and gate is None:
                self._spoolman_unset_spool_gate(spool_id=spool_id, sync=self.spoolman_support == self.SPOOLMAN_PULL, quiet=quiet)

        elif not run:
            if self.spoolman_support in [self.SPOOLMAN_PULL, self.SPOOLMAN_PUSH]:
                # Display gate association table from spoolman db for specified printer
                self._spoolman_display_spool_location(printer=printer)
            else:
                self.log_error("Spoolman gate map not available. Spoolman mode is: %s" % self.spoolman_support)


### CORE GCODE COMMANDS ##########################################################

    cmd_MMU_HOME_help = "Home the MMU selector"
    def cmd_MMU_HOME(self, gcmd):
        self.log_to_file(gcmd.get_commandline())
        if self.check_if_disabled(): return
        self._fix_started_state()

        if self.check_if_not_calibrated(self.CALIBRATED_SELECTOR):
            self.log_always("Not calibrated. Will home to endstop only!")
            tool = -1
            force_unload = 0
        else:
            tool = gcmd.get_int('TOOL', 0, minval=0, maxval=self.num_gates - 1)
            force_unload = gcmd.get_int('FORCE_UNLOAD', None, minval=0, maxval=1)

        try:
            with self.wrap_sync_gear_to_extruder():
                self.home(tool, force_unload=force_unload)
                if tool == -1:
                    self.log_always("Homed")
        except MmuError as ee:
            self.handle_mmu_error(str(ee))

    cmd_MMU_SELECT_help = "Select the specified logical tool (following TTG map) or physical gate"
    def cmd_MMU_SELECT(self, gcmd):
        self.log_to_file(gcmd.get_commandline())
        if self.check_if_disabled(): return
        if self.check_if_not_homed(): return
        if self.check_if_loaded(): return
        if self.check_if_not_calibrated(self.CALIBRATED_SELECTOR): return
        self._fix_started_state()

        bypass = gcmd.get_int('BYPASS', -1, minval=0, maxval=1)
        tool = gcmd.get_int('TOOL', -1, minval=0, maxval=self.num_gates - 1)
        gate = gcmd.get_int('GATE', -1, minval=0, maxval=self.num_gates - 1)
        if tool == -1 and gate == -1 and bypass == -1:
            raise gcmd.error("Error on 'MMU_SELECT': missing TOOL, GATE or BYPASS")

        try:
            with self.wrap_sync_gear_to_extruder():
                self._select(bypass, tool, gate)
                msg = self._mmu_visual_to_string()
                msg += "\n%s" % self._state_to_string()
                self.log_info(msg, color=True)
        except MmuError as ee:
            self.handle_mmu_error(str(ee))

    cmd_MMU_SELECT_BYPASS_help = "Select the filament bypass"
    def cmd_MMU_SELECT_BYPASS(self, gcmd):
        self.log_to_file(gcmd.get_commandline())
        if self.check_if_disabled(): return
        if self.check_if_not_homed(): return
        if self.check_if_loaded(): return
        if self.check_if_not_calibrated(self.CALIBRATED_SELECTOR): return
        self._fix_started_state()

        try:
            with self.wrap_sync_gear_to_extruder():
                self._select(1, -1, -1)
        except MmuError as ee:
            self.handle_mmu_error(str(ee))

    def _select(self, bypass, tool, gate):
        try:
            if bypass != -1:
                self.select_bypass()
            elif tool != -1:
                self.select_tool(tool)
            else:
                self.select_gate(gate)
                self._ensure_ttg_match()
        finally:
            self._auto_filament_grip()

    cmd_MMU_CHANGE_TOOL_help = "Perform a tool swap (called from Tx command)"
    def cmd_MMU_CHANGE_TOOL(self, gcmd):
        self.log_to_file(gcmd.get_commandline())
        if self.check_if_disabled(): return
        if self.check_if_bypass(): return
        if self.check_if_not_calibrated(self.CALIBRATED_ESSENTIAL, check_gates=[]): return # TODO Hard to tell what gates to check so don't check for now
        self._fix_started_state()

        self.last_statistics = {}
        quiet = gcmd.get_int('QUIET', 0, minval=0, maxval=1)
        standalone = bool(gcmd.get_int('STANDALONE', 0, minval=0, maxval=1))
        restore = bool(gcmd.get_int('RESTORE', 1, minval=0, maxval=1))

        # Handle "next_pos" option for toolhead position restoration
        next_pos = None
        sequence_vars_macro = self.printer.lookup_object("gcode_macro _MMU_SEQUENCE_VARS", None)
        if sequence_vars_macro and sequence_vars_macro.variables.get('restore_xy_pos', 'last') == 'next':
            # Convert next position to absolute coordinates
            next_pos = gcmd.get('NEXT_POS', None)
            if next_pos:
                try:
                    x, y = map(float, next_pos.split(','))
                    gcode_status = self.gcode_move.get_status(self.reactor.monotonic())
                    if not gcode_status['absolute_coordinates']:
                        gcode_pos = gcode_status['gcode_position']
                        x += gcode_pos[0]
                        y += gcode_pos[1]
                    next_pos = [x, y]
                except (ValueError, KeyError, TypeError) as ee:
                    # If something goes wrong it is better to ignore next pos completely
                    self.log_error("Error parsing NEXT_POS: %s" % str(ee))

        # To support Tx commands linked directly (currently not used because of Mainsail visibility which requires macros)
        cmd = gcmd.get_command().strip()
        match = re.match(r'[Tt](\d{1,3})$', cmd)
        if match:
            tool = int(match.group(1))
            if tool < 0 or tool > self.num_gates - 1:
                raise gcmd.error("Invalid tool")
        else:
            tool = gcmd.get_int('TOOL', minval=0, maxval=self.num_gates - 1)

        try:
            with self.wrap_sync_gear_to_extruder():
                with self._wrap_suspend_runout(): # Don't want runout accidently triggering during tool change
                    with self._wrap_suspendwrite_variables(): # Reduce I/O activity to a minimum
                        self._auto_home(tool=tool)

                        if self.has_encoder():
                            self.encoder_sensor.update_clog_detection_length()

                        form_tip = self.FORM_TIP_SLICER if (self.is_printing() and not (standalone or self.force_form_tip_standalone)) else self.FORM_TIP_STANDALONE
                        self.log_debug("Tool change initiated %s" % ("with slicer tip forming" if form_tip == self.FORM_TIP_SLICER else "with standalone MMU tip forming" if form_tip == self.FORM_TIP_STANDALONE else "without tip forming"))
                        current_tool_string = self._selected_tool_string()

                        # Check if we are already loaded
                        if tool == self.tool_selected and self.ttg_map[tool] == self.gate_selected and self.filament_pos == self.FILAMENT_POS_LOADED:
                            self.log_always("Tool T%d is already loaded" % tool)
                            return

                        # Load only case
                        if self.filament_pos == self.FILAMENT_POS_UNLOADED:
                            msg = "Tool change requested: T%d" % tool
                            m117_msg = "> T%d" % tool
                        elif self.tool_selected == tool:
                            msg = "Reloading: T%d" % tool
                            m117_msg = "> T%d" % tool
                        else:
                            # Normal toolchange case
                            msg = "Tool change requested, from %s to T%d" % (current_tool_string, tool)
                            m117_msg = "%s > T%d" % (current_tool_string, tool)

                        self._note_toolchange(m117_msg)
                        self.log_always(msg)

                        # Check if new tool is mapped to current gate
                        if self.ttg_map[tool] == self.gate_selected and self.filament_pos == self.FILAMENT_POS_LOADED:
                            self.select_tool(tool)
                            self._note_toolchange("T%s" % tool)
                            return

                        # Determine purge volume for current toolchange. Valid only during toolchange operation
                        self.toolchange_purge_volume = self._get_purge_volume(self.tool_selected, tool)

                        # Ok, now ready to park and perform the swap
                        self._next_tool = tool # Valid only during the change process
                        self._save_toolhead_position_and_park('toolchange', next_pos=next_pos)
                        self._track_time_start('total')
                        self.printer.send_event("mmu:toolchange", self._last_tool, self._next_tool)

                        attempts = 2 if self.retry_tool_change_on_error and (self.is_printing() or standalone) else 1 # TODO Replace with inattention timer
                        try:
                            for i in range(attempts):
                                try:
                                    if self.filament_pos != self.FILAMENT_POS_UNLOADED:
                                        self._unload_tool(form_tip=form_tip)
                                    self._set_next_position(next_pos)
                                    self._select_and_load_tool(tool)
                                    break
                                except MmuError as ee:
                                    if i == attempts - 1:
                                        raise MmuError("%s.\nOccured when changing tool: %s" % (str(ee), self._last_toolchange))
                                    self.log_error("%s.\nOccured when changing tool: %s. Retrying..." % (str(ee), self._last_toolchange))
                                    # Try again but recover_filament_pos will ensure conservative treatment of unload
                                    self.recover_filament_pos()

                            self._track_swap_completed()
                            self.gcode.run_script_from_command("M117 T%s" % tool)
                        finally:
                            self._track_time_end('total')
                            self._next_tool = self.TOOL_GATE_UNKNOWN

                    # Updates swap statistics
                    self._dump_statistics(job=not quiet, gate=not quiet)
                    self._persist_swap_statistics()
                    self._persist_gate_statistics()

                    # Deliberately outside of _wrap_gear_synced_to_extruder() so there is no absolutely no delay after restoring position
                    self._continue_after('toolchange', restore=restore)
        except MmuError as ee:
            self.handle_mmu_error(str(ee))

        finally:
            self.toolchange_purge_volume = 0.

    cmd_MMU_LOAD_help = "Loads filament on current tool/gate or optionally loads just the extruder for bypass or recovery usage (EXTRUDER_ONLY=1)"
    def cmd_MMU_LOAD(self, gcmd):
        self.log_to_file(gcmd.get_commandline())
        if self.check_if_disabled(): return
        if self.check_if_not_homed(): return
        self._fix_started_state()

        self.last_statistics = {}
        in_bypass = self.gate_selected == self.TOOL_GATE_BYPASS
        extruder_only = bool(gcmd.get_int('EXTRUDER_ONLY', 0, minval=0, maxval=1) or in_bypass)
        restore = bool(gcmd.get_int('RESTORE', 1, minval=0, maxval=1))
        try:
            with self.wrap_sync_gear_to_extruder():
                with self._wrap_suspend_runout(): # Don't want runout accidently triggering during filament load
                    if self.filament_pos != self.FILAMENT_POS_UNLOADED:
                        self.log_always("Filament already loaded")
                        return

                    self._note_toolchange("> %s" % self._selected_tool_string())

                    if not extruder_only:
                        self._save_toolhead_position_and_park('load')
                        self._select_and_load_tool(self.tool_selected)
                        self._persist_gate_statistics()
                        self._continue_after('load', restore=restore)
                    else:
                        self.load_sequence(bowden_move=0., extruder_only=True)
        except MmuError as ee:
            self.handle_mmu_error("%s.\nOccured when loading tool: %s" % (str(ee), self._last_toolchange))
            if self.tool_selected == self.TOOL_GATE_BYPASS:
                self._set_filament_pos_state(self.FILAMENT_POS_UNKNOWN)

    cmd_MMU_UNLOAD_help = "Unloads filament and parks it at the gate or optionally unloads just the extruder (EXTRUDER_ONLY=1)"
    def cmd_MMU_UNLOAD(self, gcmd):
        self.log_to_file(gcmd.get_commandline())
        if self.check_if_disabled(): return
        if self.check_if_not_calibrated(self.CALIBRATED_ESSENTIAL, check_gates=[self.gate_selected]): return
        self._fix_started_state()

        if self.filament_pos == self.FILAMENT_POS_UNLOADED:
            self.log_always("Filament not loaded")
            return

        try:
            with self.wrap_sync_gear_to_extruder():
                with self._wrap_suspend_runout(): # Don't want runout accidently triggering during filament unload
                    self._mmu_unload_eject(gcmd)
        except MmuError as ee:
            self.handle_mmu_error("%s.\nOccured when unloading tool" % str(ee))

    cmd_MMU_EJECT_help = "Alias for MMU_UNLOAD if filament is loaded but will fully eject filament from MMU (release from gear) if in unloaded state"
    def cmd_MMU_EJECT(self, gcmd):
        self.log_to_file(gcmd.get_commandline())
        if self.check_if_disabled(): return
        gate = gcmd.get_int('GATE', self.gate_selected, minval=0, maxval=self.num_gates - 1)
        force = bool(gcmd.get_int('FORCE', 0, minval=0, maxval=1))
        if self.check_if_not_calibrated(self.CALIBRATED_ESSENTIAL, check_gates=[gate]): return
        self._fix_started_state()

        can_crossload = self.mmu_machine.multigear and self.sensor_manager.has_gate_sensor(self.SENSOR_GEAR_PREFIX, gate)
        if not can_crossload and gate != self.gate_selected:
            if self.check_if_loaded(): return

        # Determine if eject_from_gate is necessary
        in_bypass = self.gate_selected == self.TOOL_GATE_BYPASS
        extruder_only = bool(gcmd.get_int('EXTRUDER_ONLY', 0, minval=0, maxval=1)) or in_bypass
        can_eject_from_gate = (
            not extruder_only
            and (
                self.mmu_machine.multigear and gate != self.gate_selected
                or self.filament_pos == self.FILAMENT_POS_UNLOADED
                or force
            )
        )

        if not can_eject_from_gate and self.filament_pos == self.FILAMENT_POS_UNLOADED:
            self.log_always("Filament not loaded")
            return

        try:
            with self.wrap_sync_gear_to_extruder():
                with self._wrap_suspend_runout(): # Don't want runout accidently triggering during filament eject
                    current_gate = self.gate_selected
                    self.select_gate(gate)
                    self._mmu_unload_eject(gcmd)
                    if can_eject_from_gate:
                        self.log_always("Ejecting filament out of %s" % ("current gate" if gate == self.gate_selected else "gate %d" % gate))
                        self._eject_from_gate()
                    # If necessary or easy restore previous gate
                    if self.is_in_print() or self.mmu_machine.multigear:
                        self.select_gate(current_gate)
                    else:
                        self._initialize_encoder() # Encoder 0000
                        self._auto_filament_grip()
        except MmuError as ee:
            self.handle_mmu_error("Filament eject for gate %d failed: %s" % (gate, str(ee)))

    # Common logic for MMU_UNLOAD and MMU_EJECT
    def _mmu_unload_eject(self, gcmd):
        in_bypass = self.gate_selected == self.TOOL_GATE_BYPASS
        extruder_only = bool(gcmd.get_int('EXTRUDER_ONLY', 0, minval=0, maxval=1)) or in_bypass
        skip_tip = bool(gcmd.get_int('SKIP_TIP', 0, minval=0, maxval=1))
        restore = bool(gcmd.get_int('RESTORE', 1, minval=0, maxval=1))
        form_tip = self.FORM_TIP_STANDALONE if not skip_tip else self.FORM_TIP_NONE

        if extruder_only:
            self._set_filament_pos_state(self.FILAMENT_POS_IN_EXTRUDER, silent=True) # Ensure tool tip is performed
            self.unload_sequence(bowden_move=0., form_tip=form_tip, extruder_only=True)
            if in_bypass:
                self._set_filament_pos_state(self.FILAMENT_POS_UNLOADED)
                self.log_always("Please pull the filament out from the MMU")
        else:
            if self.filament_pos != self.FILAMENT_POS_UNLOADED:
                self._save_toolhead_position_and_park('unload')
                self.last_statistics = {}
                self._note_toolchange("")
                self._unload_tool(form_tip=form_tip)
                self._persist_gate_statistics()
                self._continue_after('unload', restore=restore)

    cmd_MMU_PRINT_START_help = "Forces initialization of MMU state ready for print (usually automatic)"
    def cmd_MMU_PRINT_START(self, gcmd):
        self.log_to_file(gcmd.get_commandline())
        if not self.is_in_print():
            self._on_print_start()
            self._clear_macro_state(reset=True)

    cmd_MMU_PRINT_END_help = "Forces clean up of state after after print end"
    def cmd_MMU_PRINT_END(self, gcmd):
        self.log_to_file(gcmd.get_commandline())
        automatic = gcmd.get_int('AUTOMATIC', 0, minval=0, maxval=1)
        end_state = gcmd.get('STATE', "complete")
        if end_state in ["complete", "error", "cancelled", "ready", "standby"]:
            if not automatic and end_state in ["complete"]:
                self._save_toolhead_position_and_park("complete")
            self._on_print_end(end_state)
        else:
            raise gcmd.error("Unknown endstate '%s'" % end_state)

    cmd_MMU_LOG_help = "Logs messages in MMU log"
    def cmd_MMU_LOG(self, gcmd):
        msg = gcmd.get('MSG', "").replace("\\n", "\n").replace(" ", UI_SPACE)
        if gcmd.get_int('ERROR', 0, minval=0, maxval=1):
            self.log_error(msg)
        elif gcmd.get_int('DEBUG', 0, minval=0, maxval=1):
            self.log_debug(msg)
        else:
            self.log_info(msg)

    cmd_MMU_PAUSE_help = "Pause the current print and lock the MMU operations"
    def cmd_MMU_PAUSE(self, gcmd):
        self.log_to_file(gcmd.get_commandline())
        if self.check_if_disabled(): return
        force_in_print = bool(gcmd.get_int('FORCE_IN_PRINT', 0, minval=0, maxval=1)) # Mimick in-print
        msg = gcmd.get('MSG',"MMU_PAUSE macro was directly called")
        self.handle_mmu_error(msg, force_in_print)

    cmd_MMU_UNLOCK_help = "Wakeup the MMU prior to resume to restore temperatures and timeouts"
    def cmd_MMU_UNLOCK(self, gcmd):
        self.log_to_file(gcmd.get_commandline())
        if self.check_if_disabled(): return
        self._clear_mmu_error_dialog()
        if self.is_mmu_paused_and_locked():
            self._mmu_unlock()

    # Not a user facing command - used in automatic wrapper
    cmd_MMU_RESUME_help = "Wrapper around default user RESUME macro"
    def cmd_MMU_RESUME(self, gcmd):
        self.log_to_file(gcmd.get_commandline())
        if not self.is_enabled:
            # User defined or Klipper default behavior
            self.wrap_gcode_command(" ".join(("__RESUME", gcmd.get_raw_command_parameters())), None)
            return

        self.log_debug("MMU RESUME wrapper called")
        if not self.is_paused():
            self.log_always("Print is not paused. Resume ignored.")
            return

        force_in_print = bool(gcmd.get_int('FORCE_IN_PRINT', 0, minval=0, maxval=1)) # Mimick in-print
        try:
            self._clear_mmu_error_dialog()
            if self.is_mmu_paused_and_locked():
                self._mmu_unlock()

            # Decide if we are ready to resume and give user opportunity to fix state first
            if self.sensor_manager.check_sensor(self.SENSOR_TOOLHEAD) is True:
                self._set_filament_pos_state(self.FILAMENT_POS_LOADED, silent=True)
                self.log_always("Automatically set filament state to LOADED based on toolhead sensor")
            if self.filament_pos not in [self.FILAMENT_POS_UNLOADED, self.FILAMENT_POS_LOADED]:
                raise MmuError("Cannot resume because filament position not indicated as fully loaded (or unloaded). Ensure filament is loaded/unloaded and run:\n MMU_RECOVER LOADED=1 or MMU_RECOVER LOADED=0 or just MMU_RECOVER\nto reset state, then RESUME again")

            # Prevent BASE_RESUME from moving toolhead
            if self.TOOLHEAD_POSITION_STATE in self.gcode_move.saved_states:
                gcode_pos = self.gcode_move.get_status(self.reactor.monotonic())['gcode_position']
                self.gcode_move.saved_states['PAUSE_STATE']['last_position'][:3] = gcode_pos[:3]

            self.wrap_gcode_command(" ".join(("__RESUME", gcmd.get_raw_command_parameters())))
            self._continue_after("resume", force_in_print=force_in_print)
        except MmuError as ee:
            self.handle_mmu_error(str(ee))

    # Not a user facing command - used in automatic wrapper
    cmd_PAUSE_help = "Wrapper around default PAUSE macro"
    def cmd_PAUSE(self, gcmd):
        self.log_to_file(gcmd.get_commandline())
        if self.is_enabled:
            self._fix_started_state() # Get out of 'started' state
            self.log_debug("MMU PAUSE wrapper called")
            self._save_toolhead_position_and_park("pause")
        self.wrap_gcode_command(" ".join(("__PAUSE", gcmd.get_raw_command_parameters()))) # User defined or Klipper default behavior

    # Not a user facing command - used in automatic wrapper
    cmd_CLEAR_PAUSE_help = "Wrapper around default CLEAR_PAUSE macro"
    def cmd_CLEAR_PAUSE(self, gcmd):
        self.log_to_file(gcmd.get_commandline())
        if self.is_enabled:
            self.log_debug("MMU CLEAR_PAUSE wrapper called")
            self._clear_macro_state()
            if self.saved_toolhead_operation == 'pause':
                self._clear_saved_toolhead_position()
        self.wrap_gcode_command("__CLEAR_PAUSE", None) # User defined or Klipper default behavior

    # Not a user facing command - used in automatic wrapper
    cmd_MMU_CANCEL_PRINT_help = "Wrapper around default CANCEL_PRINT macro"
    def cmd_MMU_CANCEL_PRINT(self, gcmd):
        self.log_to_file(gcmd.get_commandline())
        if self.is_enabled:
            self._fix_started_state() # Get out of 'started' state before transistion to cancelled
            self.log_debug("MMU_CANCEL_PRINT wrapper called")
            self._clear_mmu_error_dialog()
            self._save_toolhead_position_and_park("cancel")
            self.wrap_gcode_command("__CANCEL_PRINT", None)
            self._on_print_end("cancelled")
        else:
            self.wrap_gcode_command("__CANCEL_PRINT", None) # User defined or Klipper default behavior

    cmd_MMU_RECOVER_help = "Recover the filament location and set MMU state after manual intervention/movement"
    def cmd_MMU_RECOVER(self, gcmd):
        self.log_to_file(gcmd.get_commandline())
        if self.check_if_disabled(): return
        tool = gcmd.get_int('TOOL', self.TOOL_GATE_UNKNOWN, minval=-2, maxval=self.num_gates - 1)
        mod_gate = gcmd.get_int('GATE', self.TOOL_GATE_UNKNOWN, minval=-2, maxval=self.num_gates - 1)
        loaded = gcmd.get_int('LOADED', -1, minval=0, maxval=1)
        strict = gcmd.get_int('STRICT', 0, minval=0, maxval=1)

        try:
            with self.wrap_sync_gear_to_extruder():
                if self.TOOL_GATE_BYPASS in (tool, mod_gate) and not self.selector.has_bypass():
                    self.log_always("Bypass not configured")
                    return

                if tool == self.TOOL_GATE_BYPASS:
                    self.selector.restore_gate(self.TOOL_GATE_BYPASS)
                    self._set_gate_selected(self.TOOL_GATE_BYPASS)
                    self._set_tool_selected(self.TOOL_GATE_BYPASS)
                    self._ensure_ttg_match()

                elif tool >= 0: # If tool is specified then use and optionally override the gate
                    self._set_tool_selected(tool)
                    gate = self.ttg_map[tool]
                    if mod_gate >= 0:
                        gate = mod_gate
                    if gate >= 0:
                        self.selector.restore_gate(gate)
                        self._set_gate_selected(gate)
                        self.log_info("Remapping T%d to gate %d" % (tool, gate))
                        self._remap_tool(tool, gate, loaded)

                elif mod_gate >= 0: # If only gate specified then just reset and ensure tool is correct
                    self.selector.restore_gate(mod_gate)
                    self._set_gate_selected(mod_gate)
                    self._ensure_ttg_match()

                elif tool == self.TOOL_GATE_UNKNOWN and self.tool_selected == self.TOOL_GATE_BYPASS and loaded == -1:
                    # This is to be able to get out of "stuck in bypass" state
                    self.log_info("Warning: Making assumption that bypass is unloaded")
                    self._set_filament_direction(self.DIRECTION_UNKNOWN)
                    self._set_filament_pos_state(self.FILAMENT_POS_UNLOADED, silent=True)
                    self._auto_filament_grip()
                    return

                if loaded == 1:
                    self._set_filament_direction(self.DIRECTION_LOAD)
                    self._set_filament_pos_state(self.FILAMENT_POS_LOADED)
                    return
                elif loaded == 0:
                    self._set_filament_direction(self.DIRECTION_UNLOAD)
                    self._set_filament_pos_state(self.FILAMENT_POS_UNLOADED)
                    return

                # Filament position not specified so auto recover
                self.recover_filament_pos(strict=strict, message=True)
                self._auto_filament_grip()
        except MmuError as ee:
            self.handle_mmu_error(str(ee))


### GCODE COMMANDS INTENDED FOR TESTING ##########################################

    cmd_MMU_SOAKTEST_LOAD_SEQUENCE_help = "Soak test tool load/unload sequence"
    def cmd_MMU_SOAKTEST_LOAD_SEQUENCE(self, gcmd):
        self.log_to_file(gcmd.get_commandline())
        if self.check_if_disabled(): return
        if self.check_if_bypass(): return
        if self.check_if_not_homed(): return
        if self.check_if_loaded(): return
        if self.check_if_not_calibrated(self.CALIBRATED_ESSENTIAL): return
        loops = gcmd.get_int('LOOP', 2)
        rand = gcmd.get_int('RANDOM', 0)
        to_nozzle = gcmd.get_int('FULL', 0)
        try:
            with self.wrap_sync_gear_to_extruder():
                for l in range(loops):
                    self.log_always("Testing loop %d / %d" % (l, loops))
                    for t in range(self.num_gates):
                        tool = t
                        if rand == 1:
                            tool = random.randint(0, self.num_gates - 1)
                        gate = self.ttg_map[tool]
                        if self.gate_status[gate] == self.GATE_EMPTY:
                            self.log_always("Skipping tool %d of %d because gate %d is empty" % (tool, self.num_gates, gate))
                        else:
                            self.log_always("Testing tool %d of %d (gate %d)" % (tool, self.num_gates, gate))
                            if not to_nozzle:
                                self.select_tool(tool)
                                self.load_sequence(bowden_move=100., skip_extruder=True)
                                self.unload_sequence(bowden_move=100.)
                            else:
                                self._select_and_load_tool(tool)
                                self._unload_tool()
                self.select_tool(0)
        except MmuError as ee:
            self.handle_mmu_error(str(ee))

    cmd_MMU_TEST_GRIP_help = "Test the MMU grip for a Tool"
    def cmd_MMU_TEST_GRIP(self, gcmd):
        self.log_to_file(gcmd.get_commandline())
        if self.check_if_disabled(): return
        if self.check_if_bypass(): return
        self.selector.filament_drive()
        self.motors_off(motor="gear")

    cmd_MMU_TEST_TRACKING_help = "Test the tracking of gear feed and encoder sensing"
    def cmd_MMU_TEST_TRACKING(self, gcmd):
        self.log_to_file(gcmd.get_commandline())
        if self._check_has_encoder(): return
        if self.check_if_disabled(): return
        if self.check_if_bypass(): return
        if self.check_if_not_homed(): return
        if self.check_if_not_calibrated(self.CALIBRATED_ESSENTIAL, check_gates=[self.gate_selected]): return
        direction = gcmd.get_int('DIRECTION', 1, minval=-1, maxval=1)
        step = gcmd.get_float('STEP', 1, minval=0.5, maxval=20)
        sensitivity = gcmd.get_float('SENSITIVITY', self.encoder_resolution, minval=0.1, maxval=10)
        if direction == 0: return
        try:
            with self.wrap_sync_gear_to_extruder():
                if self.filament_pos not in [self.FILAMENT_POS_START_BOWDEN, self.FILAMENT_POS_IN_BOWDEN]:
                    # Ready MMU for test if not already setup
                    self._unload_tool()
                    self.load_sequence(bowden_move=100. if direction == self.DIRECTION_LOAD else 200., skip_extruder=True)
                    self.selector.filament_drive()
                with self._require_encoder():
                    self._initialize_filament_position()
                    for i in range(1, int(100 / step)):
                        self.trace_filament_move(None, direction * step, encoder_dwell=None)
                        measured = self.get_encoder_distance()
                        moved = i * step
                        drift = int(round((moved - measured) / sensitivity))
                        if drift > 0:
                            drift_str = "++++++++!!"[0:drift]
                        elif (moved - measured) < 0:
                            drift_str = "--------!!"[0:-drift]
                        else:
                            drift_str = ""
                        self.log_info("Gear/Encoder : %05.2f / %05.2f mm %s" % (moved, measured, drift_str))
                self._unload_tool()
        except MmuError as ee:
            self.handle_mmu_error("Tracking test failed: %s" % str(ee))

    cmd_MMU_TEST_LOAD_help = "For quick testing filament loading from gate to the extruder"
    def cmd_MMU_TEST_LOAD(self, gcmd):
        self.log_to_file(gcmd.get_commandline())
        if self.check_if_disabled(): return
        if self.check_if_bypass(): return
        if self.check_if_loaded(): return
        if self.check_if_not_calibrated(self.CALIBRATED_ESSENTIAL, check_gates=[self.gate_selected]): return
        full = gcmd.get_int('FULL', 0, minval=0, maxval=1)
        try:
            with self.wrap_sync_gear_to_extruder():
                if full:
                    self.load_sequence(skip_extruder=True)
                else:
                    length = gcmd.get_float('LENGTH', 100., minval=10., maxval=self._get_bowden_length(self.gate_selected))
                    self.load_sequence(bowden_move=length, skip_extruder=True)
        except MmuError as ee:
            self.handle_mmu_error("Load test failed: %s" % str(ee))

    cmd_MMU_TEST_MOVE_help = "Test filament move to help debug setup / options"
    def cmd_MMU_TEST_MOVE(self, gcmd):
        self.log_to_file(gcmd.get_commandline())
        if self.check_if_disabled(): return
        debug = bool(gcmd.get_int('DEBUG', 0, minval=0, maxval=1)) # Hidden option

        with self.wrap_sync_gear_to_extruder():
            with DebugStepperMovement(self, debug):
                actual,_,measured,_ = self._move_cmd(gcmd, "Test move")
            self.movequeues_wait()
            self.log_always("Moved %.1fmm%s" % (actual, (" (measured %.1fmm)" % measured) if self._can_use_encoder() else ""))

    cmd_MMU_TEST_HOMING_MOVE_help = "Test filament homing move to help debug setup / options"
    def cmd_MMU_TEST_HOMING_MOVE(self, gcmd):
        self.log_to_file(gcmd.get_commandline())
        if self.check_if_disabled(): return

        with self.wrap_sync_gear_to_extruder():
            debug = bool(gcmd.get_int('DEBUG', 0, minval=0, maxval=1)) # Hidden option
            with DebugStepperMovement(self, debug):
                actual,homed,measured,_ = self._homing_move_cmd(gcmd, "Test homing move")
            self.log_always("%s after %.1fmm%s" % (("Homed" if homed else "Did not home"), actual, (" (measured %.1fmm)" % measured) if self._can_use_encoder() else ""))

    cmd_MMU_TEST_CONFIG_help = "Runtime adjustment of MMU configuration for testing or in-print tweaking purposes"
    def cmd_MMU_TEST_CONFIG(self, gcmd):
        self.log_to_file(gcmd.get_commandline())
        quiet = bool(gcmd.get_int('QUIET', 0, minval=0, maxval=1))

        # Try to catch illegal parameters
        illegal_params = [
            p for p in gcmd.get_command_parameters()
            if vars(self).get(p.lower()) is None
            and vars(self.selector).get(p.lower()) is None
            and p.lower() not in [
                self.VARS_MMU_CALIB_BOWDEN_LENGTH,
                self.VARS_MMU_CALIB_CLOG_LENGTH
            ]
            and p.upper() not in ['QUIET']
        ]
        if illegal_params:
            raise gcmd.error("Unknown parameter: %s" % illegal_params)

        # Filament Speeds
        self.gear_from_buffer_speed = gcmd.get_float('GEAR_FROM_BUFFER_SPEED', self.gear_from_buffer_speed, minval=10.)
        self.gear_from_buffer_accel = gcmd.get_float('GEAR_FROM_BUFFER_ACCEL', self.gear_from_buffer_accel, minval=10.)
        self.gear_from_spool_speed = gcmd.get_float('GEAR_FROM_SPOOL_SPEED', self.gear_from_spool_speed, minval=10.)
        self.gear_from_spool_accel = gcmd.get_float('GEAR_FROM_SPOOL_ACCEL', self.gear_from_spool_accel, above=10.)
        self.gear_unload_speed = gcmd.get_float('GEAR_UNLOAD_SPEED', self.gear_unload_speed, minval=10.)
        self.gear_unload_accel = gcmd.get_float('GEAR_UNLOAD_ACCEL', self.gear_unload_accel, above=10.)
        self.gear_short_move_speed = gcmd.get_float('GEAR_SHORT_MOVE_SPEED', self.gear_short_move_speed, minval=10.)
        self.gear_short_move_accel = gcmd.get_float('GEAR_SHORT_MOVE_ACCEL', self.gear_short_move_accel, minval=10.)
        self.gear_short_move_threshold = gcmd.get_float('GEAR_SHORT_MOVE_THRESHOLD', self.gear_short_move_threshold, minval=0.)
        self.gear_homing_speed = gcmd.get_float('GEAR_HOMING_SPEED', self.gear_homing_speed, above=1.)
        self.extruder_homing_speed = gcmd.get_float('EXTRUDER_HOMING_SPEED', self.extruder_homing_speed, above=1.)
        self.extruder_load_speed = gcmd.get_float('EXTRUDER_LOAD_SPEED', self.extruder_load_speed, above=1.)
        self.extruder_unload_speed = gcmd.get_float('EXTRUDER_UNLOAD_SPEED', self.extruder_unload_speed, above=1.)
        self.extruder_sync_load_speed = gcmd.get_float('EXTRUDER_SYNC_LOAD_SPEED', self.extruder_sync_load_speed, above=1.)
        self.extruder_sync_unload_speed = gcmd.get_float('EXTRUDER_SYNC_UNLOAD_SPEED', self.extruder_sync_unload_speed, above=1.)
        self.extruder_accel = gcmd.get_float('EXTRUDER_ACCEL', self.extruder_accel, above=10.)

        # Synchronous motor control
        self.sync_to_extruder = gcmd.get_int('SYNC_TO_EXTRUDER', self.sync_to_extruder, minval=0, maxval=1)
        self.sync_form_tip = gcmd.get_int('SYNC_FORM_TIP', self.sync_form_tip, minval=0, maxval=1)
        if self.mmu_machine.filament_always_gripped:
            self.sync_to_extruder = 1
            self.sync_form_tip = 1

        self.sync_feedback_enable = gcmd.get_int('SYNC_FEEDBACK_ENABLE', self.sync_feedback_enable, minval=0, maxval=1)
        self.sync_multiplier_high = gcmd.get_float('SYNC_MULTIPLIER_HIGH', self.sync_multiplier_high, minval=1., maxval=2.)
        self.sync_multiplier_low = gcmd.get_float('SYNC_MULTIPLIER_LOW', self.sync_multiplier_low, minval=0.5, maxval=1.)

        # TMC current control
        self.sync_gear_current = gcmd.get_int('SYNC_GEAR_CURRENT', self.sync_gear_current, minval=10, maxval=100)
        self.extruder_collision_homing_current = gcmd.get_int('EXTRUDER_COLLISION_HOMING_CURRENT', self.extruder_collision_homing_current, minval=10, maxval=100)
        self.extruder_form_tip_current = gcmd.get_int('EXTRUDER_FORM_TIP_CURRENT', self.extruder_form_tip_current, minval=100, maxval=150)

        # Homing, loading and unloading controls
        gate_homing_endstop = gcmd.get('GATE_HOMING_ENDSTOP', self.gate_homing_endstop)
        if gate_homing_endstop not in self.GATE_ENDSTOPS:
            raise gcmd.error("gate_homing_endstop is invalid. Options are: %s" % self.GATE_ENDSTOPS)
        if gate_homing_endstop != self.gate_homing_endstop:
            self.gate_homing_endstop = gate_homing_endstop
            self._adjust_bowden_lengths()
            self.write_variables()

        # Special bowden calibration (get current length after potential gate_homing_endstop change)
        gate_selected = max(self.gate_selected, 0) # Assume gate 0 if not known / bypass
        bowden_length = gcmd.get_float('MMU_CALIBRATION_BOWDEN_LENGTH', self.bowden_lengths[gate_selected], minval=0.)
        if bowden_length != self.bowden_lengths[gate_selected]:
            self._save_bowden_length(gate_selected, bowden_length, endstop=self.gate_homing_endstop)
            self.write_variables()

        self.gate_endstop_to_encoder = gcmd.get_float('GATE_SENSOR_TO_ENCODER', self.gate_endstop_to_encoder)
        self.gate_parking_distance = gcmd.get_float('GATE_PARKING_DISTANCE', self.gate_parking_distance)
        self.gate_autoload = gcmd.get_int('GATE_AUTOLOAD', self.gate_autoload, minval=0, maxval=1)
        self.gate_final_eject_distance = gcmd.get_float('GATE_FINAL_EJECT_DISTANCE', self.gate_final_eject_distance)
        self.gate_unload_buffer = gcmd.get_float('GATE_UNLOAD_BUFFER', self.gate_unload_buffer, minval=0.)
        self.gate_homing_max = gcmd.get_float('GATE_HOMING_MAX', self.gate_homing_max)
        self.gate_preload_homing_max = gcmd.get_float('GATE_PRELOAD_HOMING_MAX', self.gate_preload_homing_max)

        self.bypass_autoload = gcmd.get_int('BYPASS_AUTOLOAD', self.bypass_autoload, minval=0, maxval=1)
        self.bowden_apply_correction = gcmd.get_int('BOWDEN_APPLY_CORRECTION', self.bowden_apply_correction, minval=0, maxval=1)
        self.bowden_allowable_unload_delta = self.bowden_allowable_load_delta = gcmd.get_float('BOWDEN_ALLOWABLE_LOAD_DELTA', self.bowden_allowable_load_delta, minval=1., maxval=50.)
        self.bowden_pre_unload_test = gcmd.get_int('BOWDEN_PRE_UNLOAD_TEST', self.bowden_pre_unload_test, minval=0, maxval=1)

        extruder_homing_endstop = gcmd.get('EXTRUDER_HOMING_ENDSTOP', self.extruder_homing_endstop)
        if extruder_homing_endstop not in self.EXTRUDER_ENDSTOPS:
            raise gcmd.error("extruder_homing_endstop is invalid. Options are: %s" % self.EXTRUDER_ENDSTOPS)
        self.extruder_homing_endstop = extruder_homing_endstop

        self.extruder_homing_max = gcmd.get_float('EXTRUDER_HOMING_MAX', self.extruder_homing_max, above=10.)
        self.extruder_force_homing = gcmd.get_int('EXTRUDER_FORCE_HOMING', self.extruder_force_homing, minval=0, maxval=1)

        self.toolhead_homing_max = gcmd.get_float('TOOLHEAD_HOMING_MAX', self.toolhead_homing_max, minval=0.)
        self.toolhead_entry_to_extruder = gcmd.get_float('TOOLHEAD_ENTRY_TO_EXTRUDER', self.toolhead_entry_to_extruder, minval=0.)
        self.toolhead_sensor_to_nozzle = gcmd.get_float('TOOLHEAD_SENSOR_TO_NOZZLE', self.toolhead_sensor_to_nozzle, minval=0.)
        self.toolhead_extruder_to_nozzle = gcmd.get_float('TOOLHEAD_EXTRUDER_TO_NOZZLE', self.toolhead_extruder_to_nozzle, minval=0.)
        self.toolhead_residual_filament = gcmd.get_float('TOOLHEAD_RESIDUAL_FILAMENT', self.toolhead_residual_filament, minval=0.)
        self.toolhead_ooze_reduction = gcmd.get_float('TOOLHEAD_OOZE_REDUCTION', self.toolhead_ooze_reduction, minval=-5., maxval=20.)
        self.toolhead_unload_safety_margin = gcmd.get_float('TOOLHEAD_UNLOAD_SAFETY_MARGIN', self.toolhead_unload_safety_margin, minval=0.)
        self.toolhead_post_load_tighten = gcmd.get_int('TOOLHEAD_POST_LOAD_TIGHTEN', self.toolhead_post_load_tighten, minval=0, maxval=100)
        self.gcode_load_sequence = gcmd.get_int('GCODE_LOAD_SEQUENCE', self.gcode_load_sequence, minval=0, maxval=1)
        self.gcode_unload_sequence = gcmd.get_int('GCODE_UNLOAD_SEQUENCE', self.gcode_unload_sequence, minval=0, maxval=1)

        # Software behavior options
        self.extruder_temp_variance = gcmd.get_float('EXTRUDER_TEMP_VARIANCE', self.extruder_temp_variance, minval=1.)
        self.enable_endless_spool = gcmd.get_int('ENABLE_ENDLESS_SPOOL', self.enable_endless_spool, minval=0, maxval=1)
        self.endless_spool_on_load = gcmd.get_int('ENDLESS_SPOOL_ON_LOAD', self.endless_spool_on_load, minval=0, maxval=1)
        self.endless_spool_eject_gate = gcmd.get_int('ENDLESS_SPOOL_EJECT_GATE', self.endless_spool_eject_gate, minval=-1, maxval=self.num_gates - 1)

        prev_spoolman_support = self.spoolman_support
        spoolman_support = gcmd.get('SPOOLMAN_SUPPORT', self.spoolman_support)
        if spoolman_support not in self.SPOOLMAN_OPTIONS:
            raise gcmd.error("spoolman_support is invalid. Options are: %s" % self.SPOOLMAN_OPTIONS)
        self.spoolman_support = spoolman_support

        prev_t_macro_color = self.t_macro_color
        t_macro_color = gcmd.get('T_MACRO_COLOR', self.t_macro_color)
        if t_macro_color not in self.T_MACRO_COLOR_OPTIONS:
            raise gcmd.error("t_macro_color is invalid. Options are: %s" % self.T_MACRO_COLOR_OPTIONS)
        self.t_macro_color = t_macro_color

        self.log_level = gcmd.get_int('LOG_LEVEL', self.log_level, minval=0, maxval=4)
        self.log_file_level = gcmd.get_int('LOG_FILE_LEVEL', self.log_file_level, minval=0, maxval=4)
        self.log_visual = gcmd.get_int('LOG_VISUAL', self.log_visual, minval=0, maxval=1)
        self.log_statistics = gcmd.get_int('LOG_STATISTICS', self.log_statistics, minval=0, maxval=1)

        console_gate_stat = gcmd.get('CONSOLE_GATE_STAT', self.console_gate_stat)
        if console_gate_stat not in self.GATE_STATS_TYPES:
            raise gcmd.error("console_gate_stat is invalid. Options are: %s" % self.GATE_STATS_TYPES)
        self.console_gate_stat = console_gate_stat

        self.slicer_tip_park_pos = gcmd.get_float('SLICER_TIP_PARK_POS', self.slicer_tip_park_pos, minval=0.)
        self.force_form_tip_standalone = gcmd.get_int('FORCE_FORM_TIP_STANDALONE', self.force_form_tip_standalone, minval=0, maxval=1)
        self.strict_filament_recovery = gcmd.get_int('STRICT_FILAMENT_RECOVERY', self.strict_filament_recovery, minval=0, maxval=1)
        self.filament_recovery_on_pause = gcmd.get_int('FILAMENT_RECOVERY_ON_PAUSE', self.filament_recovery_on_pause, minval=0, maxval=1)
        self.preload_attempts = gcmd.get_int('PRELOAD_ATTEMPTS', self.preload_attempts, minval=1, maxval=20)
        self.encoder_move_validation = gcmd.get_int('ENCODER_MOVE_VALIDATION', self.encoder_move_validation, minval=0, maxval=1)
        self.autotune_rotation_distance = gcmd.get_int('AUTOTUNE_ROTATION_DISTANCE', self.autotune_rotation_distance, minval=0, maxval=1)
        self.autotune_bowden_length = gcmd.get_int('AUTOTUNE_BOWDEN_LENGTH', self.autotune_bowden_length, minval=0, maxval=1)
        self.retry_tool_change_on_error = gcmd.get_int('RETRY_TOOL_CHANGE_ON_ERROR', self.retry_tool_change_on_error, minval=0, maxval=1)
        self.print_start_detection = gcmd.get_int('PRINT_START_DETECTION', self.print_start_detection, minval=0, maxval=1)
        self.show_error_dialog = gcmd.get_int('SHOW_ERROR_DIALOG', self.show_error_dialog, minval=0, maxval=1)
        form_tip_macro = gcmd.get('FORM_TIP_MACRO', self.form_tip_macro)
        if form_tip_macro != self.form_tip_macro:
            self.form_tip_vars = None # If macro is changed invalidate defaults
        self.form_tip_macro = form_tip_macro

        # Available only with encoder
        if self.has_encoder():
            self.enable_clog_detection = gcmd.get_int('ENABLE_CLOG_DETECTION', self.enable_clog_detection, minval=0, maxval=2)
            self.encoder_sensor.set_mode(self.enable_clog_detection)
            clog_length = gcmd.get_float('MMU_CALIBRATION_CLOG_LENGTH', self.encoder_sensor.get_clog_detection_length(), minval=1., maxval=100.)
            if clog_length != self.encoder_sensor.get_clog_detection_length():
                self.encoder_sensor.set_clog_detection_length(clog_length)

        # Currently hidden and testing options
        self.test_random_failures = gcmd.get_int('TEST_RANDOM_FAILURES', self.test_random_failures, minval=0, maxval=1)
        self.test_disable_encoder = gcmd.get_int('TEST_DISABLE_ENCODER', self.test_disable_encoder, minval=0, maxval=1)
        self.test_force_in_print = gcmd.get_int('TEST_FORCE_IN_PRINT', self.test_force_in_print, minval=0, maxval=1)
        self.canbus_comms_retries = gcmd.get_int('CANBUS_COMMS_RETRIES', self.canbus_comms_retries, minval=1, maxval=10)
        self.serious = gcmd.get_int('SERIOUS', self.serious, minval=0, maxval=1)

        # Sub components
        self.selector.set_test_config(gcmd)

        if not quiet:
            msg = "FILAMENT MOVEMENT SPEEDS:"
            msg += "\ngear_from_spool_speed = %.1f" % self.gear_from_spool_speed
            msg += "\ngear_from_spool_accel = %.1f" % self.gear_from_spool_accel
            msg += "\ngear_unload_speed = %.1f" % self.gear_unload_speed
            msg += "\ngear_unload_accel = %.1f" % self.gear_unload_accel
            if self.has_filament_buffer:
                msg += "\ngear_from_buffer_speed = %.1f" % self.gear_from_buffer_speed
                msg += "\ngear_from_buffer_accel = %.1f" % self.gear_from_buffer_accel
            msg += "\ngear_short_move_speed = %.1f" % self.gear_short_move_speed
            msg += "\ngear_short_move_accel = %.1f" % self.gear_short_move_accel
            msg += "\ngear_short_move_threshold = %.1f" % self.gear_short_move_threshold
            msg += "\ngear_homing_speed = %.1f" % self.gear_homing_speed
            msg += "\nextruder_homing_speed = %.1f" % self.extruder_homing_speed
            msg += "\nextruder_load_speed = %.1f" % self.extruder_load_speed
            msg += "\nextruder_unload_speed = %.1f" % self.extruder_unload_speed
            msg += "\nextruder_sync_load_speed = %.1f" % self.extruder_sync_load_speed
            msg += "\nextruder_sync_unload_speed = %.1f" % self.extruder_sync_unload_speed
            msg += "\nextruder_accel = %.1f" % self.extruder_accel

            msg += "\n\nTMC & MOTOR SYNC CONTROL:"
            msg += "\nsync_to_extruder = %d" % self.sync_to_extruder
            msg += "\nsync_form_tip = %d" % self.sync_form_tip
            msg += "\nsync_feedback_enable = %d" % self.sync_feedback_enable
            msg += "\nsync_multiplier_high = %.2f" % self.sync_multiplier_high
            msg += "\nsync_multiplier_low = %.2f" % self.sync_multiplier_low
            msg += "\nsync_gear_current = %d" % self.sync_gear_current
            msg += "\nextruder_collision_homing_current = %d" % self.extruder_collision_homing_current
            msg += "\nextruder_form_tip_current = %d" % self.extruder_form_tip_current

            msg += "\n\nLOADING/UNLOADING:"
            msg += "\ngate_homing_endstop = %s" % self.gate_homing_endstop
            if self.gate_homing_endstop in [self.SENSOR_GATE] and self.has_encoder():
                msg += "\ngate_endstop_to_encoder = %s" % self.gate_endstop_to_encoder
            msg += "\ngate_unload_buffer = %s" % self.gate_unload_buffer
            msg += "\ngate_homing_max = %s" % self.gate_homing_max
            msg += "\ngate_preload_homing_max = %s" % self.gate_preload_homing_max
            msg += "\ngate_parking_distance = %s" % self.gate_parking_distance
            msg += "\ngate_autoload = %s" % self.gate_autoload
            msg += "\ngate_final_eject_distance = %s" % self.gate_final_eject_distance
            if self.sensor_manager.has_sensor(self.SENSOR_EXTRUDER_ENTRY):
                msg += "\nbypass_autoload = %s" % self.bypass_autoload
            if self.has_encoder():
                msg += "\nbowden_apply_correction = %d" % self.bowden_apply_correction
                msg += "\nbowden_allowable_load_delta = %d" % self.bowden_allowable_load_delta
                msg += "\nbowden_pre_unload_test = %d" % self.bowden_pre_unload_test
            msg += "\nextruder_force_homing = %d" % self.extruder_force_homing
            msg += "\nextruder_homing_endstop = %s" % self.extruder_homing_endstop
            msg += "\nextruder_homing_max = %.1f" % self.extruder_homing_max
            msg += "\ntoolhead_extruder_to_nozzle = %.1f" % self.toolhead_extruder_to_nozzle
            if self.sensor_manager.has_sensor(self.SENSOR_TOOLHEAD):
                msg += "\ntoolhead_sensor_to_nozzle = %.1f" % self.toolhead_sensor_to_nozzle
                msg += "\ntoolhead_homing_max = %.1f" % self.toolhead_homing_max
            if self.sensor_manager.has_sensor(self.SENSOR_EXTRUDER_ENTRY):
                msg += "\ntoolhead_entry_to_extruder = %.1f" % self.toolhead_entry_to_extruder
            msg += "\ntoolhead_residual_filament = %.1f" % self.toolhead_residual_filament
            msg += "\ntoolhead_ooze_reduction = %.1f" % self.toolhead_ooze_reduction
            msg += "\ntoolhead_unload_safety_margin = %d" % self.toolhead_unload_safety_margin
            msg += "\ntoolhead_post_load_tighten = %d" % self.toolhead_post_load_tighten
            msg += "\ngcode_load_sequence = %d" % self.gcode_load_sequence
            msg += "\ngcode_unload_sequence = %d" % self.gcode_unload_sequence

            msg += "\n\nTIP FORMING:"
            msg += "\nform_tip_macro = %s" % self.form_tip_macro
            msg += "\nslicer_tip_park_pos = %.1f" % self.slicer_tip_park_pos
            msg += "\nforce_form_tip_standalone = %d" % self.force_form_tip_standalone

            msg += "\n\nLOGGING:"
            msg += "\nlog_level = %d" % self.log_level
            msg += "\nlog_visual = %d" % self.log_visual
            if self.mmu_logger:
                msg += "\nlog_file_level = %d" % self.log_file_level
            msg += "\nlog_statistics = %d" % self.log_statistics
            msg += "\nconsole_gate_stat = %s" % self.console_gate_stat

            msg += "\n\nOTHER:"
            msg += "\nextruder_temp_variance = %.1f" % self.extruder_temp_variance
            if self.has_encoder():
                msg += "\nenable_clog_detection = %d" % self.enable_clog_detection
            msg += "\nenable_endless_spool = %d" % self.enable_endless_spool
            msg += "\nendless_spool_on_load = %d" % self.endless_spool_on_load
            msg += "\nendless_spool_eject_gate = %d" % self.endless_spool_eject_gate
            msg += "\nspoolman_support = %s" % self.spoolman_support
            msg += "\nt_macro_color = %s" % self.t_macro_color
            msg += "\npreload_attempts = %d" % self.preload_attempts
            if self.has_encoder():
                msg += "\nstrict_filament_recovery = %d" % self.strict_filament_recovery
                msg += "\nencoder_move_validation = %d" % self.encoder_move_validation
                msg += "\nautotune_rotation_distance = %d" % self.autotune_rotation_distance
            msg += "\nautotune_bowden_length = %d" % self.autotune_bowden_length
            msg += "\nfilament_recovery_on_pause = %d" % self.filament_recovery_on_pause
            msg += "\nretry_tool_change_on_error = %d" % self.retry_tool_change_on_error
            msg += "\nprint_start_detection = %d" % self.print_start_detection
            msg += "\nshow_error_dialog = %d" % self.show_error_dialog

            # These are in mmu_vars.cfg and are offered here for convenience
            msg += "\n\nCALIBRATION (mmu_vars.cfg):"
            if self.mmu_machine.variable_bowden_lengths:
                msg += "\nmmu_calibration_bowden_lengths = %s" % self.bowden_lengths
            else:
                msg += "\nmmu_calibration_bowden_length = %.1f" % self.bowden_lengths[0]
            if self.has_encoder():
                msg += "\nmmu_calibration_clog_length = %.1f" % self.encoder_sensor.get_clog_detection_length()

            # Sub components
            msg += self.selector.get_test_config()

            self.log_info(msg)

        # Some changes need additional action to be taken
        if prev_spoolman_support != self.spoolman_support:
            self._spoolman_sync()
        if prev_t_macro_color != self.t_macro_color:
            self._update_t_macros()


###########################################
# RUNOUT, ENDLESS SPOOL and GATE HANDLING #
###########################################

    def _runout(self, force_runout=False, sensor=None):
        with self._wrap_suspend_runout(): # Don't want runout accidently triggering during handling
            self.is_handling_runout = force_runout # Best starting assumption
            self._save_toolhead_position_and_park('runout')

            if self.tool_selected < 0:
                raise MmuError("Filament runout or clog on an unknown or bypass tool\nManual intervention is required")

            if self.filament_pos != self.FILAMENT_POS_LOADED and not force_runout:
                raise MmuError("Filament runout or clog occured but filament is marked as not loaded(?)\nManual intervention is required")

            self.log_debug("Issue on tool T%d" % self.tool_selected)

            # Check for clog by looking for filament at the gate (or in the encoder)
            if not force_runout:
                if not self.check_filament_runout():
                    if self.has_encoder():
                        self.encoder_sensor.update_clog_detection_length()
                    self.is_handling_runout = False
                    raise MmuError("A clog has been detected and requires manual intervention")

            # We definitely have a filament runout
            self.is_handling_runout = True # Will remain true until complete and continue or resume after error
            if self.enable_endless_spool:
                self._set_gate_status(self.gate_selected, self.GATE_EMPTY) # Indicate current gate is empty
                next_gate, msg = self._get_next_endless_spool_gate(self.tool_selected, self.gate_selected)
                if next_gate == -1:
                    raise MmuError("Runout detected on %s\nNo alternative gates available after checking %s" % (sensor, msg))

                self.log_error("A runout has been detected. Checking for alternative gates %s" % msg)
                self.log_info("Remapping T%d to gate %d" % (self.tool_selected, next_gate))

                if self.endless_spool_eject_gate > 0:
                    self.log_info("Ejecting filament remains to designated waste gate %d" % self.endless_spool_eject_gate)
                    self.select_gate(self.endless_spool_eject_gate)
                self._unload_tool(runout=True)
                self._eject_from_gate() # Push completely out of gate
                self.select_gate(next_gate) # Necessary if unloaded to waste gate
                self._remap_tool(self.tool_selected, next_gate)
                self._select_and_load_tool(self.tool_selected)
            else:
                raise MmuError("Runout detected on %s\nEndlessSpool mode is off - manual intervention is required" % sensor)

        self._continue_after("endless_spool")
        self.pause_resume.send_resume_command() # Undo what runout sensor handling did

    def _get_next_endless_spool_gate(self, tool, gate):
        group = self.endless_spool_groups[gate]
        next_gate = -1
        checked_gates = []
        for i in range(self.num_gates - 1):
            check = (gate + i + 1) % self.num_gates
            if self.endless_spool_groups[check] == group:
                checked_gates.append(check)
                if self.gate_status[check] != self.GATE_EMPTY:
                    next_gate = check
                    break
        msg = "for T%d in EndlessSpool Group %s %s" % (tool, chr(ord('A') + group), checked_gates)
        return next_gate, msg

    # Use pre-gate (and gear) sensors to "correct" gate status
    # Return updated gate_status
    def _validate_gate_status(self, gate_status):
        v_gate_status = list(gate_status) # Ensure that webhooks sees get_status() change
        for gate, status in enumerate(v_gate_status):
            detected = self.sensor_manager.check_gate_sensor(self.SENSOR_GEAR_PREFIX, gate)
            if detected is True:
                v_gate_status[gate] = self.GATE_AVAILABLE
            else:
                detected = self.sensor_manager.check_gate_sensor(self.SENSOR_PRE_GATE_PREFIX, gate)
                if detected is True and status == self.GATE_EMPTY:
                    v_gate_status[gate] = self.GATE_UNKNOWN
                elif detected is False and status != self.GATE_EMPTY:
                    v_gate_status[gate] = self.GATE_EMPTY
        return v_gate_status

    def _get_filament_char(self, gate, no_space=False, show_source=False):
        show_source &= self.has_filament_buffer
        gate_status = self.gate_status[gate]
        if self.enable_endless_spool and gate == self.endless_spool_eject_gate:
            return "W"
        elif gate_status == self.GATE_AVAILABLE_FROM_BUFFER:
            return "B" if show_source else "*"
        elif gate_status == self.GATE_AVAILABLE:
            return "S" if show_source else "*"
        elif gate_status == self.GATE_EMPTY:
            return (UI_SEPARATOR if no_space else " ")
        else:
            return "?"

    def _ttg_map_to_string(self, tool=None, show_groups=True):
        if show_groups:
            msg = "TTG Map & EndlessSpool Groups:\n"
        else:
            msg = "TTG Map:\n" # String used to filter in KS-HH
        num_tools = self.num_gates
        tools = range(num_tools) if tool is None else [tool]
        for i in tools:
            gate = self.ttg_map[i]
            filament_char = self._get_filament_char(gate, show_source=False)
            msg += "\n" if i and tool is None else ""
            msg += "T{:<2}-> Gate{:>2}({})".format(i, gate, filament_char)

            if show_groups and self.enable_endless_spool:
                group = self.endless_spool_groups[gate]
                msg += " Group %s:" % chr(ord('A') + group)
                gates_in_group = [(j + gate) % num_tools for j in range(num_tools)]
                #msg += " >".join("{:>2}({})".format(g, self._get_filament_char(g, show_source=False)) for g in gates_in_group if self.endless_spool_groups[g] == group)
                msg += " >".join("{:>2}".format(g) for g in gates_in_group if self.endless_spool_groups[g] == group)

            if i == self.tool_selected:
                msg += " [SELECTED]"
        return msg

    def _mmu_visual_to_string(self):
        divider = UI_SPACE + UI_SEPARATOR + UI_SPACE
        c_sum = 0
        msg_units = "Unit : "
        msg_gates = "Gate : "
        msg_avail = "Avail: "
        msg_tools = "Tools: "
        msg_selct = "Selct: "
        for unit_index, gate_count in enumerate(self.mmu_machine.units):
            gate_indices = range(c_sum, c_sum + gate_count)
            c_sum += gate_count
            last_gate = gate_indices[-1] == self.num_gates - 1
            sep = ("|" + divider) if not last_gate else "|"
            tool_strings = []
            select_strings = []
            for g in gate_indices:
                msg_gates += "".join("|{:^3}".format(g) if g < 10 else "| {:2}".format(g))
                msg_avail += "".join("| %s " % self._get_filament_char(g, no_space=True, show_source=True))
                tool_str = "+".join("T%d" % t for t in gate_indices if self.ttg_map[t] == g)
                tool_strings.append(("|%s " % (tool_str if tool_str else " {} ".format(UI_SEPARATOR)))[:4])
                if self.gate_selected == g and self.gate_selected != self.TOOL_GATE_UNKNOWN:
                    select_strings.append("|\%s/|" % (UI_SEPARATOR if self.filament_pos < self.FILAMENT_POS_START_BOWDEN else "*"))
                else:
                    select_strings.append("----")
            unit_str = "{0:-^{width}}".format( " " + str(unit_index) + " ", width=len(gate_indices) * 4 + 1)
            msg_units += unit_str + (divider if not last_gate else "")
            msg_gates += sep
            msg_avail += sep
            msg_tools += "".join(tool_strings) + sep
            msg_selct += ("".join(select_strings) + "-")[:len(gate_indices) * 4 + 1] + (divider if not last_gate else "")
        lines = [msg_units] if len(self.mmu_machine.units) > 1 else []
        lines.extend([msg_gates, msg_tools, msg_avail, msg_selct])
        msg = "\n".join(lines)
        if self.selector.is_homed:
            msg += " " + self._selected_tool_string()
        else:
            msg += " NOT HOMED"
        return msg

    def _es_groups_to_string(self, title=None):
        msg = "%s:\n" % title if title else "EndlessSpool Groups:\n"
        groups = {}
        for gate in range(self.num_gates):
            group = self.endless_spool_groups[gate]
            if group not in groups:
                groups[group] = [gate]
            else:
                groups[group].append(gate)
        msg += "\n".join(
            "Group %s: Gates: %s" % (chr(ord('A') + group), ", ".join(map(str, gates)))
            for group, gates in groups.items()
        )
        return msg

    def _gate_map_to_string(self, detail=False):
        msg = "Gates / Filaments:" # String used to filter in KS-HH
        available_status = {
            self.GATE_AVAILABLE_FROM_BUFFER: "Buffer",
            self.GATE_AVAILABLE: "Spool",
            self.GATE_EMPTY: "Empty",
            self.GATE_UNKNOWN: "Unknown"
        }

        for g in range(self.num_gates):
            available = available_status[self.gate_status[g]]
            name = self.gate_filament_name[g] or "n/a"
            material = self.gate_material[g] or "n/a"
            color = self.gate_color[g] or "n/a"
            temperature = self.gate_temperature[g] or "n/a"

            gate_detail = ""
            if detail:
                filament_char = self._get_filament_char(g, show_source=False)
                tools_supported = ", ".join("T{}".format(t) for t in range(self.num_gates) if self.ttg_map[t] == g)
                tools_str = " supporting {}; ".format(tools_supported) if tools_supported else " "
                selected = "[SELECTED]" if g == self.gate_selected else ""
                gate_detail = "\nGate {}({}){}{}".format(g, filament_char, selected, tools_str)
            else:
                gate_detail = "\nGate {}: ".format(g)

            msg += "{}Status: {}".format(gate_detail, available)
            speed_option = ", Load Speed: {}%".format(self.gate_speed_override[g]) if self.gate_speed_override[g] != 100 else ""
            spool_option = str(self.gate_spool_id[g]) if self.gate_spool_id[g] > 0 else "n/a"
            if self.spoolman_support == self.SPOOLMAN_OFF:
                msg += ", Material: {}, Color: {}, Name: {}, Temp: {}{}".format(material, color, name, temperature, speed_option)
            elif self.gate_spool_id[g] <= 0 and self.spoolman_support == self.SPOOLMAN_PUSH:
                msg += ", SpoolId: {}, Material: {}, Color: {}, Name: {}, Temp: {}{}".format(spool_option, material, color, name, temperature, speed_option)
            else:
                if self.gate_spool_id[g] > 0:
                    msg += ", SpoolId: {} --> Material: {}, Color: {}, Name: {}, Temp: {}{}".format(spool_option, material, color, name, temperature, speed_option)
                else:
                    msg += ", SpoolId: n/a{}".format(speed_option)
        return msg

    # Remap a tool/gate relationship and gate filament availability
    def _remap_tool(self, tool, gate, available=None):
        self.ttg_map = list(self.ttg_map) # Ensure that webhook sees get_status() change
        self.ttg_map[tool] = gate
        self._persist_ttg_map()
        self._ensure_ttg_match()
        self._update_slicer_color_rgb() # Indexed by gate
        if available is not None:
            self._set_gate_status(gate, available)

    # Find and set a tool that maps to gate (for recovery)
    def _ensure_ttg_match(self):
        if self.gate_selected in [self.TOOL_GATE_UNKNOWN, self.TOOL_GATE_BYPASS]:
            self._set_tool_selected(self.gate_selected)
        else:
            possible_tools = [tool for tool in range(self.num_gates) if self.ttg_map[tool] == self.gate_selected]
            if possible_tools:
                if self.tool_selected not in possible_tools:
                    self.log_debug("Resetting tool selected to match current gate")
                    self._set_tool_selected(possible_tools[0])
            else:
                self.log_info("Resetting tool selected to unknown because current gate isn't associated with tool")
                self._set_tool_selected(self.TOOL_GATE_UNKNOWN)

    def _persist_ttg_map(self):
        self.save_variable(self.VARS_MMU_TOOL_TO_GATE_MAP, self.ttg_map, write=True)

    def _reset_ttg_map(self):
        self.log_debug("Resetting TTG map")
        self.ttg_map = list(self.default_ttg_map)
        self._persist_ttg_map()
        self._ensure_ttg_match()
        self._update_slicer_color_rgb() # Indexed by gate

    def _persist_endless_spool(self):
        self.save_variable(self.VARS_MMU_ENABLE_ENDLESS_SPOOL, self.enable_endless_spool)
        self.save_variable(self.VARS_MMU_ENDLESS_SPOOL_GROUPS, self.endless_spool_groups)
        self.write_variables()

    def _reset_endless_spool(self):
        self.log_debug("Resetting Endless Spool mapping")
        self.enable_endless_spool = self.default_enable_endless_spool
        self.endless_spool_groups = list(self.default_endless_spool_groups)
        self._persist_endless_spool()

    def _set_gate_status(self, gate, state):
        if gate >= 0:
            if state != self.gate_status[gate]:
                self.gate_status = list(self.gate_status) # Ensure that webhooks sees get_status() change
                self.gate_status[gate] = state
                self._persist_gate_status()
                self.mmu_macro_event(self.MACRO_EVENT_GATE_MAP_CHANGED, "GATE=%d" % gate)

    def _persist_gate_status(self):
        self.save_variable(self.VARS_MMU_GATE_STATUS, self.gate_status, write=True)

    # Ensure that webhooks sees get_status() change after gate map update. It is important to call this priot to
    # updating gate_map so change is always seen. This approach removes need to copy lists on every call to get_status()
    def _renew_gate_map(self):
        self.gate_status = list(self.gate_status)
        self.gate_filament_name = list(self.gate_filament_name)
        self.gate_material = list(self.gate_material)
        self.gate_color = list(self.gate_color)
        self.gate_temperature = list(self.gate_temperature)
        self.gate_spool_id = list(self.gate_spool_id)
        self.gate_speed_override = list(self.gate_speed_override)

    def _persist_gate_map(self, spoolman_sync=False, gate_ids=None):
        self.save_variable(self.VARS_MMU_GATE_STATUS, self.gate_status)
        self.save_variable(self.VARS_MMU_GATE_FILAMENT_NAME, self.gate_filament_name)
        self.save_variable(self.VARS_MMU_GATE_MATERIAL, self.gate_material)
        self.save_variable(self.VARS_MMU_GATE_COLOR, self.gate_color)
        self.save_variable(self.VARS_MMU_GATE_TEMPERATURE, self.gate_temperature)
        self.save_variable(self.VARS_MMU_GATE_SPOOL_ID, self.gate_spool_id)
        self.save_variable(self.VARS_MMU_GATE_SPEED_OVERRIDE, self.gate_speed_override)
        self.write_variables()
        self._update_t_macros()

        # Also persist to spoolman db if pushing updates for visability
        if spoolman_sync and self.spoolman_support == self.SPOOLMAN_PUSH:
            if gate_ids is None:
                gate_ids = list(enumerate(self.gate_spool_id))
            if gate_ids:
                self._spoolman_push_gate_map(gate_ids)

        if self.printer.lookup_object("gcode_macro %s" % self.mmu_event_macro, None) is not None:
            self.mmu_macro_event(self.MACRO_EVENT_GATE_MAP_CHANGED, "GATE=-1")

    def _reset_gate_map(self):
        self.log_debug("Resetting gate map")
        self.gate_status = self._validate_gate_status(self.default_gate_status)
        self.gate_filament_name = list(self.default_gate_filament_name)
        self.gate_material = list(self.default_gate_material)
        self.gate_color = list(self.default_gate_color)
        self.gate_temperature = list(self.default_gate_temperature)
        self.gate_spool_id = list(self.default_gate_spool_id)
        self.gate_speed_override = list(self.default_gate_speed_override)
        self._update_gate_color_rgb()
        self._persist_gate_map(spoolman_sync=True)

    def _automap_gate(self, tool, strategy):
        if tool is None:
            self.log_error("Automap tool called without a tool argument")
            return
        tool_to_remap = self.slicer_tool_map['tools'][str(tool)]
        # strategy checks
        if strategy in ['spool_id']:
            self.log_error("'%s' automapping strategy is not yet supported. Support for this feature is on the way, please be patient." % strategy)
            return

        # Create printable strategy string
        strategy_str = strategy.replace("_", " ").title()

        # Deduct search_in and tool_field based on strategy
        # tool fields are like {'color': color, 'material': material, 'temp': temp, 'name': name, 'in_use': used}
        if strategy == self.AUTOMAP_FILAMENT_NAME:
            search_in = self.gate_filament_name
            tool_field = 'name'
        elif strategy == self.AUTOMAP_SPOOL_ID:
            search_in = self.gate_spool_id
            tool_field = 'spool_id' # Placeholders for future support
        elif strategy == self.AUTOMAP_MATERIAL:
            search_in = self.gate_material
            tool_field = 'material'
        elif strategy in [self.AUTOMAP_CLOSEST_COLOR, self.AUTOMAP_COLOR]:
            search_in = self.gate_color
            tool_field = 'color'
        else:
            self.log_error("Invalid automap strategy '%s'" % strategy)
            return

        # Automapping logic
        errors = []
        warnings = []
        messages = []
        remaps = []

        if not tool_to_remap[tool_field]:
            errors.append("%s of tool %s must be set. When using automapping all referenced tools must have a %s" % (tool_field, tool, strategy_str))

        if not errors:
            # 'standard' exactly matching fields
            if strategy != self.AUTOMAP_CLOSEST_COLOR:
                for gn, gate_feature in enumerate(search_in):
                    # When matching by name normalize possible unicode characters and match case-insensitive
                    if strategy == self.AUTOMAP_FILAMENT_NAME:
                        equal = self._compare_unicode(tool_to_remap[tool_field], gate_feature)
                    else:
                        equal = tool_to_remap[tool_field] == gate_feature
                    if equal:
                        remaps.append("T%s --> G%s (%s)" % (tool, gn, gate_feature))
                        self.wrap_gcode_command("MMU_TTG_MAP TOOL=%d GATE=%d QUIET=1" % (tool, gn))
                if not remaps:
                    errors.append("No gates found for tool %s with %s %s" % (tool, strategy_str, tool_to_remap[tool_field]))

            # 'colors' search for closest
            elif strategy == self.AUTOMAP_CLOSEST_COLOR:
                if tool_to_remap['material'] == "unknown":
                    errors.append("When automapping with closest color, the tool material must be set.")
                if tool_to_remap['material'] not in self.gate_material:
                    errors.append("No gate has a filament matching the desired material (%s). Available are : %s" % (tool_to_remap['material'], self.gate_material))
                if not errors:
                    color_list = []
                    for gn, color in enumerate(search_in):
                        gm = "".join(self.gate_material[gn].strip()).replace('#', '').lower()
                        if gm == tool_to_remap['material'].lower():
                            color_list.append(color)
                    if not color_list:
                        errors.append("Gates with %s are missing color information..." % tool_to_remap['material'])

                if not errors:
                    closest, distance = self._find_closest_color(tool_to_remap['color'], color_list)
                    for gn, color in enumerate(search_in):
                        gm = "".join(self.gate_material[gn].strip()).replace('#', '').lower()
                        if gm == tool_to_remap['material'].lower():
                            if closest == color:
                                t = self.console_gate_stat
                                if distance > 0.5:
                                    warnings.append("Color matching is significantly different ! %s" % (UI_EMOTICONS[7] if t == 'emoticon' else ''))
                                elif distance > 0.2:
                                    warnings.append("Color matching might be noticebly different %s" % (UI_EMOTICONS[5] if t == 'emoticon' else ''))
                                elif distance > 0.05:
                                    warnings.append("Color matching seems quite good %s" % (UI_EMOTICONS[3] if t == 'emoticon' else ''))
                                elif distance > 0.02:
                                    warnings.append("Color matching is excellent %s" % (UI_EMOTICONS[2] if t == 'emoticon' else ''))
                                elif distance < 0.02:
                                    warnings.append("Color matching is perfect %s" % (UI_EMOTICONS[1] if t == 'emoticon' else ''))
                                remaps.append("T%s --> G%s (%s with closest color: %s)" % (tool, gn, gm, color))
                                self.wrap_gcode_command("MMU_TTG_MAP TOOL=%d GATE=%d QUIET=1" % (tool, gn))

                if not remaps:
                    errors.append("Unable to find a suitable color for tool %s (color: %s)" % (tool, tool_to_remap['color']))
            if len(remaps) > 1:
                warnings.append("Multiple gates found for tool %s with %s '%s'" % (tool, strategy_str, tool_to_remap[tool_field]))

        # Display messages while automapping
        if remaps:
            remaps.insert(0, "Automatically mapped tool %s based on %s" % (tool, strategy_str))
            for msg in remaps:
                self.log_always(msg)
        if messages:
            for msg in messages:
                self.log_always(msg)
        # Display warnings while automapping
        for msg in warnings:
            self.log_info(msg)
        # Display errors while automapping
        if errors:
            reason = ["Error during automapping"]
            if self.is_printing():
                self.handle_mmu_error("\n".join(reason+errors))
            else:
                self.log_error(reason[0])
                for e in errors:
                    self.log_error(e)

    # Set 'color' and 'spool_id' variable on the Tx macro for Mainsail/Fluidd to pick up
    # We don't use SET_GCODE_VARIABLE because the macro variable may not exist ahead of time
    def _update_t_macros(self):
        for tool in range(self.num_gates):
            gate = self.ttg_map[tool]
            t_macro = self.printer.lookup_object("gcode_macro T%d" % tool, None)

            if t_macro:
                t_vars = dict(t_macro.variables) # So Mainsail sees the update
                spool_id = self.gate_spool_id[gate]
                if spool_id >= 0 and not self.spoolman_support == self.SPOOLMAN_OFF and self.gate_status[gate] != self.GATE_EMPTY and self.t_macro_color == self.T_MACRO_COLOR_GATEMAP:
                    t_vars['spool_id'] = self.gate_spool_id[gate]
                else:
                    t_vars.pop('spool_id', None)

                if self.t_macro_color == self.T_MACRO_COLOR_SLICER:
                    st = self.slicer_tool_map['tools'].get(str(tool), None)
                    rgb_hex = self._color_to_rgb_hex(st.get('color', None)) if st else None
                    if rgb_hex:
                        t_vars['color'] = rgb_hex
                    else:
                        t_vars.pop('color', None)
                elif self.t_macro_color in [self.T_MACRO_COLOR_GATEMAP, self.T_MACRO_COLOR_ALLGATES]:
                    rgb_hex = self._color_to_rgb_hex(self.gate_color[gate])
                    if self.gate_status[gate] != self.GATE_EMPTY or self.t_macro_color == self.T_MACRO_COLOR_ALLGATES:
                        t_vars['color'] = rgb_hex
                    else:
                        t_vars.pop('color', None)
                else:
                    t_vars.pop('color', None)
                t_macro.variables = t_vars

### GCODE COMMANDS FOR RUNOUT, TTG MAP, GATE MAP and GATE LOGIC ##################

    cmd_MMU_TEST_RUNOUT_help = "Manually invoke the clog/runout detection logic for testing"
    def cmd_MMU_TEST_RUNOUT(self, gcmd):
        self.log_to_file(gcmd.get_commandline())
        if self.check_if_disabled(): return
        try:
            with self.wrap_sync_gear_to_extruder():
                self._runout(True)
        except MmuError as ee:
            self.handle_mmu_error(str(ee))

    cmd_MMU_ENCODER_RUNOUT_help = "Internal encoder filament runout handler"
    def cmd_MMU_ENCODER_RUNOUT(self, gcmd):
        self.log_to_file(gcmd.get_commandline())
        if not self.is_enabled:
            self.pause_resume.send_resume_command() # Undo what runout sensor handling did
            return
        self._fix_started_state()
        try:
            with self.wrap_sync_gear_to_extruder():
                self._runout()
        except MmuError as ee:
            self.handle_mmu_error(str(ee))

    cmd_MMU_ENCODER_INSERT_help = "Internal encoder filament insert detection handler"
    def cmd_MMU_ENCODER_INSERT(self, gcmd):
        self.log_to_file(gcmd.get_commandline())
        if not self.is_enabled: return
        # TODO Possible future bypass preload feature - make gate act like bypass

    # Callback to handle runout event from an MMU sensors. Note that pause_resume.send_pause_command()
    # will have already been issued but no PAUSE command
    # Params:
    #   EVENTTIME will contain reactor time that the sensor triggered and command was queued
    #   SENSOR will contain sensor name
    #   GATE will be set if specific pre-gate or gear sensor
    cmd_MMU_SENSOR_RUNOUT_help= "Internal MMU filament runout handler"
    def cmd_MMU_SENSOR_RUNOUT(self, gcmd):
        self.log_to_file(gcmd.get_commandline())
        if not self.is_enabled:
            self.pause_resume.send_resume_command() # Undo what runout sensor handling did
            return
        self._fix_started_state()
        eventtime = gcmd.get_float('EVENTTIME', self.reactor.monotonic())
        gate = gcmd.get_int('GATE', None)
        sensor = gcmd.get('SENSOR', "")
        process_runout = False

        try:
            with self.wrap_sync_gear_to_extruder():
                if sensor.startswith(self.SENSOR_PRE_GATE_PREFIX) and gate != self.gate_selected:
                    # Always update gate map from pre-gate sensor
                    self._set_gate_status(gate, self.GATE_EMPTY)

                elif eventtime >= self.runout_last_enable_time:
                    if sensor.startswith(self.SENSOR_PRE_GATE_PREFIX) and gate == self.gate_selected:
                        if self.enable_endless_spool and self.endless_spool_eject_gate == gate:
                            self.log_trace("Ignoring filament runout detected by %s because endless_spool_eject_gate is active on that gate" % sensor)
                        else:
                            process_runout = True

                    elif sensor == self.SENSOR_GATE and gate is None:
                        process_runout = True

                    elif sensor.startswith(self.SENSOR_GEAR_PREFIX) and gate == self.gate_selected:
                        process_runout = True

                    elif sensor.startswith(self.SENSOR_EXTRUDER_ENTRY):
                        raise MmuError("Filament runout occured at extruder. Manual intervention is required")

                    else:
                        self.log_debug("Assertion failure: Unexpected/unhandled sensor runout event type on %s. Ignored" % sensor)
                else:
                    self.log_debug("Assertion failure: Late sensor runout event on %s. Ignored" % sensor)

                if process_runout:
                    self._runout(True, sensor=sensor) # Will send_resume_command() or fail and pause
                else:
                    self.pause_resume.send_resume_command() # Undo what runout sensor handling did
        except MmuError as ee:
            self.handle_mmu_error(str(ee))

    # Callback to handle insert event from an MMU sensor
    # Params:
    #   EVENTTIME will contain reactor time that the sensor triggered and command was queued
    #   SENSOR will contain sensor name
    #   GATE will be set if specific pre-gate or gear sensor
    cmd_MMU_SENSOR_INSERT_help= "Internal MMU filament insertion handler"
    def cmd_MMU_SENSOR_INSERT(self, gcmd):
        self.log_to_file(gcmd.get_commandline())
        if not self.is_enabled: return
        self._fix_started_state()
        eventtime = gcmd.get_float('EVENTTIME', self.reactor.monotonic())
        gate = gcmd.get_int('GATE', None)
        sensor = gcmd.get('SENSOR', "")

        try:
            with self.wrap_sync_gear_to_extruder():
                if sensor.startswith(self.SENSOR_PRE_GATE_PREFIX) and gate is not None:
                    self._set_gate_status(gate, self.GATE_UNKNOWN)
                    self._check_pending_spool_id(gate) # Have spool_id ready?
                    if not self.is_printing() and self.gate_autoload:
                        self.gcode.run_script_from_command("MMU_PRELOAD GATE=%d" % gate)

                elif sensor == self.SENSOR_EXTRUDER_ENTRY:
                    if self.gate_selected != self.TOOL_GATE_BYPASS:
                        msg = "bypass not selected"
                    elif self.is_printing():
                        msg = "actively printing" # Should not get here!
                    elif self.filament_pos != self.FILAMENT_POS_UNLOADED:
                        msg = "extruder cannot be verified as unloaded"
                    elif not self.bypass_autoload:
                        msg = "bypass autoload is disabled"
                    else:
                        self.log_debug("Autoloading extruder")
                        with self._wrap_suspend_runout():
                            self._note_toolchange("> Bypass")
                            self.load_sequence(bowden_move=0., extruder_only=True)
                        return
                    self.log_debug("Ignoring extruder insertion because %s" % msg)

                else:
                    self.log_debug("Assertion failure: Unexpected/unhandled sensor insert event. Ignored")
        except MmuError as ee:
            self.handle_mmu_error(str(ee))

    # Callback to handle removal event from an MMU sensor (only mmu_pre_gate for now). A removal
    # event can happen both in an out of a print
    # Params:
    #   EVENTTIME will contain reactor time that the sensor triggered and command was queued
    #   SENSOR will contain sensor name
    #   GATE will be set if specific pre-gate or gear sensor
    cmd_MMU_SENSOR_REMOVE_help= "Internal MMU filament removal handler"
    def cmd_MMU_SENSOR_REMOVE(self, gcmd):
        self.log_to_file(gcmd.get_commandline())
        if not self.is_enabled: return
        self._fix_started_state()
        eventtime = gcmd.get_float('EVENTTIME', self.reactor.monotonic())
        gate = gcmd.get_int('GATE', None)
        sensor = gcmd.get('SENSOR', "")

        try:
            with self.wrap_sync_gear_to_extruder():
                if sensor.startswith(self.SENSOR_PRE_GATE_PREFIX) and gate is not None:
                    # Ignore pre-gate runout if endless_spool_eject_gate feature is active and we want filament to be consumed to clear gate
                    if not(self.enable_endless_spool and self.endless_spool_eject_gate > 0):
                        self._set_gate_status(gate, self.GATE_EMPTY)
                    else:
                        self.log_trace("Ignoring filament removal detected by %s because endless_spool_eject_gate is active" % sensor)

                else:
                    self.log_debug("Assertion failure: Unexpected/unhandled sensor remove event. Ignored")
        except MmuError as ee:
            self.handle_mmu_error(str(ee))

    # Callback to handle filament sensor at extruder entrance
    # This is not protected by klipper "is not printing" check
    cmd_MMU_EXTRUDER_INSERT_help = "Internal extruder filament insertion handler"
    def cmd_MMU_EXTRUDER_INSERT(self, gcmd):
        self.log_to_file(gcmd.get_commandline())
        if not self.is_enabled: return
        self._fix_started_state()
        try:
            with self.wrap_sync_gear_to_extruder():
                if self.gate_selected != self.TOOL_GATE_BYPASS:
                    msg = "bypass not selected"
                elif self.is_printing():
                    msg = "actively printing"
                elif self.filament_pos != self.FILAMENT_POS_UNLOADED :
                    msg = "extruder cannot be verified as unloaded"
                elif not self.bypass_autoload:
                    msg = "bypass autoload is disabled"
                else:
                    self.log_debug("Autoloading extruder")
                    with self._wrap_suspend_runout():
                        self._note_toolchange("> Bypass")
                        self.load_sequence(bowden_move=0., extruder_only=True)
                    return
                self.log_debug("Ignoring extruder insertion because %s" % msg)
        except MmuError as ee:
            self.handle_mmu_error(str(ee))

    cmd_MMU_M400_help = "Wait on both move queues"
    def cmd_MMU_M400(self, gcmd):
        self.log_to_file(gcmd.get_commandline())
        self.movequeues_wait(toolhead=True, mmu_toolhead=True)

    cmd_MMU_TTG_MAP_help = "aka MMU_REMAP_TTG Display or remap a tool to a specific gate and set gate availability"
    def cmd_MMU_TTG_MAP(self, gcmd):
        self.log_to_file(gcmd.get_commandline())
        if self.check_if_disabled(): return
        quiet = bool(gcmd.get_int('QUIET', 0, minval=0, maxval=1))
        reset = bool(gcmd.get_int('RESET', 0, minval=0, maxval=1))
        detail = bool(gcmd.get_int('DETAIL', 0, minval=0, maxval=1))
        ttg_map = gcmd.get('MAP', "!")
        gate = gcmd.get_int('GATE', -1, minval=0, maxval=self.num_gates - 1)
        tool = gcmd.get_int('TOOL', -1, minval=0, maxval=self.num_gates - 1)
        available = gcmd.get_int('AVAILABLE', self.GATE_UNKNOWN, minval=self.GATE_EMPTY, maxval=self.GATE_AVAILABLE)

        try:
            if reset == 1:
                self._reset_ttg_map()
            elif ttg_map != "!":
                ttg_map = gcmd.get('MAP').split(",")
                if len(ttg_map) != self.num_gates:
                    self.log_always("The number of map values (%d) is not the same as number of gates (%d)" % (len(ttg_map), self.num_gates))
                    return
                self.ttg_map = []
                for gate in ttg_map:
                    if gate.isdigit():
                        self.ttg_map.append(int(gate))
                    else:
                        self.ttg_map.append(0)
                self._persist_ttg_map()
            elif gate != -1:
                status = self.gate_status[gate]
                if not available == self.GATE_UNKNOWN or (available == self.GATE_UNKNOWN and status == self.GATE_EMPTY):
                    status = available
                if tool == -1:
                    self._set_gate_status(gate, status)
                else:
                    self._remap_tool(tool, gate, status)
            else:
                quiet = False # Display current TTG map
            if not quiet:
                msg = self._ttg_map_to_string(show_groups=detail)
                if not detail and self.enable_endless_spool:
                    msg += "\nDETAIL=1 to see EndlessSpool map"
                self.log_info(msg)
        except MmuError as ee:
            self.handle_mmu_error(str(ee))

    cmd_MMU_GATE_MAP_help = "Display or define the type and color of filaments on each gate"
    def cmd_MMU_GATE_MAP(self, gcmd):
        self.log_to_file(gcmd.get_commandline())
        if self.check_if_disabled(): return
        quiet = bool(gcmd.get_int('QUIET', 0, minval=0, maxval=1))
        detail = bool(gcmd.get_int('DETAIL', 0, minval=0, maxval=1))
        reset = bool(gcmd.get_int('RESET', 0, minval=0, maxval=1))
        gates = gcmd.get('GATES', "!")
        gmapstr = gcmd.get('MAP', "{}")                                # Hidden option for bulk filament update from moonraker component
        replace = bool(gcmd.get_int('REPLACE', 0, minval=0, maxval=1)) # Hidden option for bulk filament
        gate = gcmd.get_int('GATE', -1, minval=0, maxval=self.num_gates - 1)
        next_spool_id = gcmd.get_int('NEXT_SPOOLID', None, minval=-1)

        try:
            gate_map = ast.literal_eval(gmapstr)
        except Exception as e:
            self.log_debug("Exception whilst parsing gate map in MMU_GATE_MAP: %s" % str(e))

        if reset:
            self._reset_gate_map()

        if next_spool_id:
            self.pending_spool_id = next_spool_id
            self.reactor.update_timer(self.pending_spool_id_timer, self.reactor.monotonic() + self.pending_spool_id_timeout)

        if gate_map:
            self.log_debug("Received gate map update (replace: %s) from Spoolman" % replace)
            self._renew_gate_map()
            if replace:
                # Replace map
                for gate, fil in gate_map.items():
                    if not (0 <= gate < self.num_gates):
                        self.log_debug("Warning: Illegal gate number %d supplied in gate map update - ignored" % gate)
                        continue
                    spool_id = fil.get('spool_id', -1)
                    self.gate_spool_id[gate] = spool_id
                    if spool_id >= 0:
                        self.gate_filament_name[gate] = fil.get('name', '')
                        self.gate_material[gate] = fil.get('material', '')
                        self.gate_color[gate] = fil.get('color', '')
                        self.gate_temperature[gate] = fil.get('temp', '') or int(self.default_extruder_temp)
                    else:
                        # Clear attributes (should only get here in spoolman "pull" mode)
                        self.gate_filament_name[gate] = ''
                        self.gate_material[gate] = ''
                        self.gate_color[gate] = ''
                        self.gate_temperature[gate] = int(self.default_extruder_temp)
                        self.gate_speed_override[gate] = 100
            else:
                # Update map
                for gate, fil in gate_map.items():
                    if not (0 <= gate < self.num_gates):
                        self.log_debug("Warning: Illegal gate number %d supplied in gate map update - ignored" % gate)
                        continue
                    if fil and self.gate_spool_id[gate] == fil.get('spool_id', None):
                        self.gate_filament_name[gate] = fil.get('name', '')
                        self.gate_material[gate] = fil.get('material', '')
                        self.gate_color[gate] = fil.get('color', '')
                        self.gate_temperature[gate] = fil.get('temp', '') or int(self.default_extruder_temp)
                    else:
                        self.log_debug("Assertion failure: Spool_id changed for gate %d in MMU_GATE_MAP. Attributes=%s" % (gate, fil))

            self._update_gate_color_rgb()
            self._persist_gate_map() # This will also update LED status

        elif gates != "!" or gate >= 0:
            gatelist = []
            if gates != "!":
                # List of gates
                try:
                    for gate in gates.split(','):
                        gate = int(gate)
                        if 0 <= gate < self.num_gates:
                            gatelist.append(gate)
                except ValueError:
                    raise gcmd.error("Invalid GATES parameter: %s" % gates)
            else:
                # Specifying one gate (filament)
                gatelist.append(gate)

            gate_ids = []
            self._renew_gate_map()
            for gate in gatelist:
                available = gcmd.get_int('AVAILABLE', self.gate_status[gate], minval=-1, maxval=2)
                name = gcmd.get('NAME', None)
                material = gcmd.get('MATERIAL', None)
                color = gcmd.get('COLOR', None)
                spool_id = gcmd.get_int('SPOOLID', None, minval=-1)
                temperature = gcmd.get_int('TEMP', int(self.default_extruder_temp))
                speed_override = gcmd.get_int('SPEED', self.gate_speed_override[gate], minval=10, maxval=150)

                if self.spoolman_support != self.SPOOLMAN_PULL:
                    # Local gate map, can update attributes
                    name = name or self.gate_filament_name[gate]
                    material = (material or self.gate_material[gate]).upper()
                    color = (color or self.gate_color[gate]).lower()
                    temperature = temperature or self.gate_temperature
                    spool_id = spool_id or self.gate_spool_id[gate]

                    if spool_id != self.gate_spool_id[gate]:
                        if spool_id in self.gate_spool_id:
                            old_gate = self.gate_spool_id.index(spool_id)
                            if old_gate != gate:
                                self.gate_spool_id[old_gate] = -1
                                gate_ids.append((old_gate, -1))
                        gate_ids.append((gate, spool_id))
                    color = self._validate_color(color)
                    if color is None:
                        raise gcmd.error("Color specification must be in form 'rrggbb' hexadecimal value (no '#') or valid color name or empty string")
                    self.gate_status[gate] = available
                    self.gate_filament_name[gate] = name
                    self.gate_material[gate] = material
                    self.gate_color[gate] = color
                    self.gate_temperature[gate] = temperature
                    self.gate_spool_id[gate] = spool_id
                    self.gate_speed_override[gate] = speed_override

                else:
                    # Remote (spoolman) gate map, don't update attributes that are available from spoolman
                    self.gate_status[gate] = available
                    self.gate_speed_override[gate] = speed_override
                    if any(x is not None for x in [material, color, spool_id, name]):
                        self.log_error("Spoolman mode is '%s': Can only set gate status and speed override locally\nUse MMU_SPOOLMAN or update spoolman directly" % self.SPOOLMAN_PULL)
                        return

            self._update_gate_color_rgb()
            self._persist_gate_map(spoolman_sync=bool(gate_ids), gate_ids=gate_ids) # This will also update LED status

        if not quiet:
            self.log_info(self._gate_map_to_string(detail))

    cmd_MMU_ENDLESS_SPOOL_help = "Diplay or Manage EndlessSpool functionality and groups"
    def cmd_MMU_ENDLESS_SPOOL(self, gcmd):
        self.log_to_file(gcmd.get_commandline())
        if self.check_if_disabled(): return
        enabled = gcmd.get_int('ENABLE', -1, minval=0, maxval=1)
        quiet = bool(gcmd.get_int('QUIET', 0, minval=0, maxval=1))
        reset = bool(gcmd.get_int('RESET', 0, minval=0, maxval=1))
        groups = gcmd.get('GROUPS', "!")

        if enabled >= 0:
            self.enable_endless_spool = enabled
            self.save_variable(self.VARS_MMU_ENABLE_ENDLESS_SPOOL, self.enable_endless_spool, write=True)
            if enabled and not quiet:
                self.log_always("EndlessSpool is enabled")
        if not self.enable_endless_spool:
            self.log_always("EndlessSpool is disabled")
            return

        if reset:
            self._reset_endless_spool()

        elif groups != "!":
            groups = gcmd.get('GROUPS', ",".join(map(str, self.endless_spool_groups))).split(",")
            if len(groups) != self.num_gates:
                self.log_always("The number of group values (%d) is not the same as number of gates (%d)" % (len(groups), self.num_gates))
                return
            self.endless_spool_groups = []
            for group in groups:
                if group.isdigit():
                    self.endless_spool_groups.append(int(group))
                else:
                    self.endless_spool_groups.append(0)
            self._persist_endless_spool()

        else:
            quiet = False # Display current map

        if not quiet:
            self.log_info(self._es_groups_to_string())

    cmd_MMU_TOOL_OVERRIDES_help = "Displays, sets or clears tool speed and extrusion factors (M220 & M221)"
    def cmd_MMU_TOOL_OVERRIDES(self, gcmd):
        self.log_to_file(gcmd.get_commandline())
        if self.check_if_disabled(): return
        tool = gcmd.get_int('TOOL', -1, minval=0, maxval=self.num_gates)
        speed = gcmd.get_int('M220', None, minval=0, maxval=200)
        extrusion = gcmd.get_int('M221', None, minval=0, maxval=200)
        reset = bool(gcmd.get_int('RESET', 0, minval=0, maxval=1))

        if reset:
            self._set_tool_override(tool, 100, 100)
        elif tool >= 0:
            self._set_tool_override(tool, speed, extrusion)

        msg_tool = "Tools: "
        msg_sped = "M220 : "
        msg_extr = "M221 : "
        for i in range(self.num_gates):
            range_end = 6 if i > 9 else 5
            tool_speed = int(self.tool_speed_multipliers[i] * 100)
            tool_extr = int(self.tool_extrusion_multipliers[i] * 100)
            msg_tool += ("| T%d  " % i)[:range_end]
            msg_sped += ("| %d  " % tool_speed)[:range_end]
            msg_extr += ("| %d  " % tool_extr)[:range_end]
        msg = "|\n".join([msg_tool, msg_sped, msg_extr]) + "|\n"
        self.log_always(msg)

    cmd_MMU_SLICER_TOOL_MAP_help = "Display or define the tools used in print as specified by slicer"
    def cmd_MMU_SLICER_TOOL_MAP(self, gcmd):
        self.log_to_file(gcmd.get_commandline())
        if self.check_if_disabled(): return
        self._fix_started_state()

        detail = bool(gcmd.get_int('DETAIL', 0, minval=0, maxval=1))
        purge_map = bool(gcmd.get_int('PURGE_MAP', 0, minval=0, maxval=1))
        sparse_purge_map = bool(gcmd.get_int('SPARSE_PURGE_MAP', 0, minval=0, maxval=1))
        reset = bool(gcmd.get_int('RESET', 0, minval=0, maxval=1))
        initial_tool = gcmd.get_int('INITIAL_TOOL', None, minval=0, maxval=self.num_gates - 1)
        tool = gcmd.get_int('TOOL', -1, minval=0, maxval=self.num_gates - 1)
        material = gcmd.get('MATERIAL', "unknown")
        color = gcmd.get('COLOR', "").lower()
        name = gcmd.get('NAME', "") # Filament name
        temp = gcmd.get_int('TEMP', 0, minval=0)
        used = bool(gcmd.get_int('USED', 1, minval=0, maxval=1)) # Is used in print (i.e a referenced tool or not)
        purge_volumes = gcmd.get('PURGE_VOLUMES', "")
        num_slicer_tools = gcmd.get_int('NUM_SLICER_TOOLS', self.num_gates, minval=1, maxval=self.num_gates) # Allow slicer to have less tools than MMU gates
        automap_strategy = gcmd.get('AUTOMAP', None)

        quiet = False
        if reset:
            self._clear_slicer_tool_map()
            quiet = True

        if tool >= 0:
            self.slicer_tool_map['tools'][str(tool)] = {'color': color, 'material': material, 'temp': temp, 'name': name, 'in_use': used}
            if used:
                self.slicer_tool_map['referenced_tools'] = sorted(set(self.slicer_tool_map['referenced_tools'] + [tool]))
                if automap_strategy and automap_strategy != self.AUTOMAP_NONE:
                    self._automap_gate(tool, automap_strategy)
            if color:
                self._update_slicer_color_rgb()
            quiet = True

        if initial_tool is not None:
            self.slicer_tool_map['initial_tool'] = initial_tool
            quiet = True

        if purge_volumes != "":
            try:
                volumes = list(map(float, purge_volumes.split(',')))
                n = len(volumes)
                num_tools = self.num_gates
                if n == 1:
                    calc = lambda x,y: volumes[0] * 2 # Build a single value matrix
                elif n == num_slicer_tools:
                    calc = lambda x,y: volumes[y] + volumes[x] # Will build symmetrical purge matrix "from" followed by "to"
                elif n == num_slicer_tools * 2:
                    calc = lambda x,y: volumes[y] + volumes[num_slicer_tools + x] # Build matrix with sum of "from" list then "to" list
                elif n == num_slicer_tools ** 2:
                    calc = lambda x,y: volumes[y + x * num_slicer_tools] # Full NxN matrix supplied in rows of "from" for each "to"
                else:
                    raise gcmd.error("Incorrect number of values for PURGE_VOLUMES. Expected 1, %d, %d, or %d, got %d" % (num_tools, num_tools * 2, num_tools ** 2, n))
                # Build purge volume map (x=to_tool, y=from_tool)
                should_calc = lambda x,y: x < num_slicer_tools and y < num_slicer_tools and x != y
                self.slicer_tool_map['purge_volumes'] = [
                    [
                        calc(x,y) if should_calc(x,y) else 0
                        for y in range(self.num_gates)
                    ]
                    for x in range(self.num_gates)
                ]
            except ValueError as e:
                raise gcmd.error("Error parsing PURGE_VOLUMES: %s" % str(e))
            quiet = True

        if not quiet:
            colors = sum(1 for tool in self.slicer_tool_map['tools'] if self.slicer_tool_map['tools'][tool]['in_use'])

            have_purge_map = len(self.slicer_tool_map['purge_volumes']) > 0
            msg = "No slicer tool map loaded"
            if colors > 0 or self.slicer_tool_map['initial_tool'] is not None:
                msg = "--------- Slicer MMU Tool Summary ---------\n"
                msg += "Single color print" if colors <= 1 else "%d color print" % colors
                msg += " (Purge volume map loaded)\n" if colors > 1 and have_purge_map else "\n"
                for t, params in self.slicer_tool_map['tools'].items():
                    if params['in_use'] or detail:
                        msg += "T%d (gate %d, %s, %s, %d%sC)" % (int(t), self.ttg_map[int(t)], params['material'], params['color'], params['temp'], UI_DEGREE)
                        msg += " Not used\n" if detail and not params['in_use'] else "\n"
                if self.slicer_tool_map['initial_tool'] is not None:
                    msg += "Initial Tool: T%d" % self.slicer_tool_map['initial_tool']
                    msg += " (will use bypass)\n" if colors <= 1 and self.tool_selected == self.TOOL_GATE_BYPASS else "\n"
                msg += "-------------------------------------------"
            if detail or purge_map or sparse_purge_map:
                if have_purge_map:
                    rt = self.slicer_tool_map['referenced_tools']
                    volumes = [row[:num_slicer_tools] for row in self.slicer_tool_map['purge_volumes'][:num_slicer_tools]]
                    msg += "\nPurge Volume Map (mm^3):\n"
                    msg += "To ->" + UI_SEPARATOR.join("{}T{: <2}".format(UI_SPACE, i) for i in range(num_slicer_tools)) + "\n"
                    msg += '\n'.join([
                        "T{: <2}{}{}".format(y, UI_SEPARATOR, ' '.join(
                            map(lambda v, x, y=y: str(round(v)).rjust(4, UI_SPACE)
                                if (not sparse_purge_map or (y in rt and x in rt)) and v > 0
                                else "{}{}-{}".format(UI_SPACE, UI_SPACE, UI_SPACE),
                                row, range(len(row))
                            )
                        ))
                        for y, row in enumerate(volumes)
                    ])

            elif have_purge_map:
                msg += "\nDETAIL=1 to see purge volume map"
            self.log_always(msg)

    cmd_MMU_CALC_PURGE_VOLUMES_help = "Calculate purge volume matrix based on filament color overriding slicer tool map import"
    def cmd_MMU_CALC_PURGE_VOLUMES(self, gcmd):
        self.log_to_file(gcmd.get_commandline())
        if self.check_if_disabled(): return
        self._fix_started_state()

        min_purge = gcmd.get_int('MIN', 0, minval=0)
        max_purge = gcmd.get_int('MAX', 800, minval=1)
        multiplier = gcmd.get_float('MULTIPLIER', 1., above=0.)
        source = gcmd.get('SOURCE', 'gatemap')
        if source not in ['gatemap', 'slicer']:
            raise gcmd.error("Invalid color source: %s. Options are: gatemap, slicer" % source)
        if min_purge >= max_purge:
            raise gcmd.error("MAX purge volume must be greater than MIN")

        tool_rgb_colors = []
        if source == 'slicer':
            # Pull colors from existing slicer map
            for tool in range(self.num_gates):
                tool_info = self.slicer_tool_map['tools'].get(str(tool))
                if tool_info:
                    tool_rgb_colors.append(self._color_to_rgb_hex(tool_info.get('color', '')))
                else:
                    tool_rgb_colors.append(self._color_to_rgb_hex(''))
        else:
            # Logic to use tools mapped to gate colors with current ttg map
            for tool in range(self.num_gates):
                gate = self.ttg_map[tool]
                tool_rgb_colors.append(self._color_to_rgb_hex(self.gate_color[gate]))

        self.slicer_tool_map['purge_volumes'] = self._generate_purge_matrix(tool_rgb_colors, min_purge, max_purge, multiplier)
        self.log_always("Purge map updated. Use 'MMU_SLICER_TOOL_MAP PURGE_MAP=1' to view")

    cmd_MMU_CHECK_GATE_help = "Automatically inspects gate(s), parks filament and marks availability"
    def cmd_MMU_CHECK_GATE(self, gcmd):
        self.log_to_file(gcmd.get_commandline())
        if self.check_if_disabled(): return
        if self.check_if_not_homed(): return
        if self.check_if_bypass(): return
        self._fix_started_state()

        quiet = gcmd.get_int('QUIET', 0, minval=0, maxval=1)
        # These three parameters are mutually exclusive so we only process one
        tools = gcmd.get('TOOLS', "!")
        gates = gcmd.get('GATES', "!")
        tool = gcmd.get_int('TOOL', -1, minval=0, maxval=self.num_gates - 1)
        gate = gcmd.get_int('GATE', -1, minval=0, maxval=self.num_gates - 1)
        all_gates = gcmd.get_int('ALL', 0, minval=0, maxval=1)
        if self.check_if_not_calibrated(self.CALIBRATED_ESSENTIAL, check_gates = None if gate == -1 else [gate]): return # TODO Incomplete/simplified gate selection

        try:
            with self.wrap_sync_gear_to_extruder():
                with self._wrap_suspend_runout(): # Don't want runout accidently triggering during gate check
                    with self._wrap_suspendwrite_variables(): # Reduce I/O activity to a minimum
                        with self.wrap_action(self.ACTION_CHECKING):
                            tool_selected = self.tool_selected
                            filament_pos = self.filament_pos
                            gates_tools = []
                            if gate >= 0:
                                # Individual gate
                                gates_tools.append([gate, -1])
                            elif tool >= 0:
                                # Individual tool
                                gate = self.ttg_map[tool]
                                gates_tools.append([gate, tool])
                            elif all_gates:
                                for gate in range(self.num_gates):
                                    gates_tools.append([gate, -1])
                            elif gates != "!":
                                # List of gates
                                try:
                                    for gate in gates.split(','):
                                        gate = int(gate)
                                        if 0 <= gate < self.num_gates:
                                            gates_tools.append([gate, -1])
                                except ValueError:
                                    raise MmuError("Invalid GATES parameter: %s" % tools)
                            elif tools != "!":
                                # Tools used in print (may be empty list)
                                try:
                                    for tool in tools.split(','):
                                        if not tool == "":
                                            tool = int(tool)
                                            if 0 <= tool < self.num_gates:
                                                gate = self.ttg_map[tool]
                                                gates_tools.append([gate, tool])
                                    if len(gates_tools) == 0:
                                        self.log_debug("No tools to check, assuming default tool is already loaded")
                                        self._auto_filament_grip()
                                        return
                                except ValueError:
                                    raise MmuError("Invalid TOOLS parameter: %s" % tools)
                            elif self.gate_selected >= 0:
                                # No parameters means current gate
                                gates_tools.append([self.gate_selected, -1])
                            else:
                                raise MmuError("Current gate is invalid")

                            # Force initial eject
                            if filament_pos != self.FILAMENT_POS_UNLOADED:
                                self.log_info("Unloading current tool prior to checking gates")
                                self._unload_tool() # Can throw MmuError

                            if len(gates_tools) > 1:
                                self.log_info("Will check gates: %s" % ', '.join(str(g) for g,t in gates_tools))
                            with self.wrap_suppress_visual_log():
                                self._set_tool_selected(self.TOOL_GATE_UNKNOWN)
                                for gate, tool in gates_tools:
                                    try:
                                        self.select_gate(gate)
                                        self.log_info("Checking gate %d..." % gate)
                                        self._load_gate(allow_retry=False, adjust_grip_on_error=False)
                                        if tool >= 0:
                                            self.log_info("Tool T%d - Filament detected. Gate %d marked available" % (tool, gate))
                                        else:
                                            self.log_info("Gate %d - Filament detected. Marked available" % gate)
                                        self._set_gate_status(gate, max(self.gate_status[gate], self.GATE_AVAILABLE))
                                        try:
                                            self._unload_gate()
                                        except MmuError as ee:
                                            raise MmuError("Failure during check gate %d %s:\n%s" % (gate, "(T%d)" % tool if tool >= 0 else "", str(ee)))
                                    except MmuError as ee:
                                        self._set_gate_status(gate, self.GATE_EMPTY)
                                        self._set_filament_pos_state(self.FILAMENT_POS_UNLOADED, silent=True)
                                        if tool >= 0:
                                            msg = "Tool T%d on gate %d marked EMPTY" % (tool, gate)
                                        else:
                                            msg = "Gate %d marked EMPTY" % gate
                                        self.log_debug("Gate marked empty because: %s" % str(ee))
                                        if self.is_in_print():
                                            raise MmuError("%s%s" % ("Required " if self.is_printing() else "", msg))
                                        else:
                                            self.log_always(msg)
                                    finally:
                                        self._initialize_encoder() # Encoder 0000

                            # If not printing select original tool and load filament if necessary
                            # We don't do this when printing because this is expected to preceed loading initial tool
                            if not self.is_printing():
                                try:
                                    if tool_selected == self.TOOL_GATE_BYPASS:
                                        self.select_bypass()
                                    elif tool_selected != self.TOOL_GATE_UNKNOWN:
                                        if filament_pos == self.FILAMENT_POS_LOADED:
                                            self.log_info("Restoring tool loaded prior to checking gates")
                                            self._select_and_load_tool(tool_selected)
                                        else:
                                            self.select_tool(tool_selected)
                                except MmuError as ee:
                                    raise MmuError("Failure re-selecting Tool %d:\n%s" % (tool_selected, str(ee)))
                            else:
                                # At least restore the selected tool, but don't re-load filament
                                self.select_tool(tool_selected)

                            if not quiet:
                                self.log_info(self._mmu_visual_to_string())

                            self._auto_filament_grip()
        except MmuError as ee:
            self.handle_mmu_error(str(ee))

    cmd_MMU_PRELOAD_help = "Preloads filament at specified or current gate"
    def cmd_MMU_PRELOAD(self, gcmd):
        self.log_to_file(gcmd.get_commandline())
        if self.check_if_disabled(): return
        if self.check_if_not_homed(): return
        gate = gcmd.get_int('GATE', self.gate_selected, minval=0, maxval=self.num_gates - 1)
        if self.check_if_not_calibrated(self.CALIBRATED_ESSENTIAL, check_gates=[gate]): return

        can_crossload = self.mmu_machine.multigear and self.sensor_manager.has_gate_sensor(self.SENSOR_GEAR_PREFIX, gate)
        if not can_crossload:
            if self.check_if_bypass(): return
            if self.check_if_loaded(): return

        self.log_always("Preloading filament in %s" % ("current gate" if gate == self.gate_selected else "gate %d" % gate))
        try:
            with self.wrap_sync_gear_to_extruder():
                with self.wrap_suppress_visual_log():
                    with self.wrap_action(self.ACTION_CHECKING):
                        current_gate = self.gate_selected
                        self.select_gate(gate)
                        self._preload_gate()
                        # If necessary or easy restore previous gate
                        if self.is_in_print() or self.mmu_machine.multigear:
                            self.select_gate(current_gate)
                        else:
                            self._initialize_encoder() # Encoder 0000
                            self._auto_filament_grip()
        except MmuError as ee:
            self.handle_mmu_error("Filament preload for gate %d failed: %s" % (gate, str(ee)))

def load_config(config):
    return Mmu(config)<|MERGE_RESOLUTION|>--- conflicted
+++ resolved
@@ -98,11 +98,6 @@
     MACRO_EVENT_FILAMENT_GRIPPED = "filament_gripped" # Params: None
 
     # Standard sensor and endstop or pseudo endstop names
-<<<<<<< HEAD
-    ENDSTOP_ENCODER             = "encoder"        # Fake Gate endstop
-    ENDSTOP_GATE                = "mmu_gate"       # Gate
-    ENDSTOP_GEAR_PREFIX         = "mmu_gear"       # Per-gate "Gate" endstop option
-=======
     SENSOR_ENCODER             = "encoder"        # Fake Gate endstop
     SENSOR_GATE                = "mmu_gate"       # Gate
     SENSOR_GEAR_PREFIX         = "mmu_gear"
@@ -111,7 +106,6 @@
     SENSOR_EXTRUDER_COLLISION  = "collision"      # Fake Extruder endstop
     SENSOR_EXTRUDER_ENTRY      = "extruder"       # Extruder entry sensor
     SENSOR_GEAR_TOUCH          = "mmu_gear_touch" # Stallguard based detection
->>>>>>> 4c2beab8
 
     SENSOR_COMPRESSION         = "filament_compression" # Filament sync-feedback compression detection
     SENSOR_TENSION             = "filament_tension"     # Filament sync-feedback tension detection
@@ -938,11 +932,7 @@
         gcode_macro = self.printer.lookup_object("gcode_macro _MMU_SET_LED", None)
         if gcode_macro:
             mmu_leds = self.printer.lookup_object('mmu_leds', None)
-<<<<<<< HEAD
-            self.has_leds = True if mmu_leds else False
-=======
             self.has_leds = bool(mmu_leds)
->>>>>>> 4c2beab8
             self.has_led_animation = mmu_leds.get_status().get('led_effect_module', False) if mmu_leds else False
 
             if self.has_leds:
@@ -3767,12 +3757,8 @@
                 msg += "Default exit effect: %s\n" % effect_string(default_exit_effect, mmu_leds.get_status()['exit'])
                 msg += "Default entry effect: %s\n" % effect_string(default_entry_effect, mmu_leds.get_status()['entry'])
                 msg += "Default status effect: %s\n" % effect_string(default_status_effect, mmu_leds.get_status()['status'])
-<<<<<<< HEAD
-                msg += "\nOptions:\nENABLE=[0|1]\nANIMATION=[0|1]\nEXIT_EFFECT=[off|gate_status|filament_color|slicer_color]\nENTRY_EFFECT=[off|gate_status|filament_color|slicer_color]\nSTATUS_EFFECT=[off|on|filament_color|slicer_color]"
-=======
                 msg += "Default logo effect: %s\n" % effect_string(default_logo_effect, mmu_leds.get_status()['logo'])
                 msg += "\nOptions:\nENABLE=[0|1]\nANIMATION=[0|1]\nEXIT_EFFECT=[off|gate_status|filament_color|slicer_color|r,g,b|_effect_]\nENTRY_EFFECT=[off|gate_status|filament_color|slicer_color|r,g,b|_effect_]\nSTATUS_EFFECT=[off|on|filament_color|slicer_color|r,g,b|_effect_]\nLOGO_EFFECT=[off|r,g,b|_effect_]"
->>>>>>> 4c2beab8
                 self.log_always(msg)
         else:
             self.log_error("LEDs not available")
